using Plots
using KernelAbstractions: CPU
using ClimateMachine.MPIStateArrays: array_device
using ClimateMachine.BalanceLaws: Prognostic, Auxiliary, GradientFlux

"""
    plot_friendly_name(ϕ)
Get plot-friendly string, since many Unicode
characters do not render in plot labels.
"""
function plot_friendly_name(ϕ)
    s = ϕ
    s = replace(s, "ρ" => "rho")
    s = replace(s, "α" => "alpha")
    s = replace(s, "∂" => "partial")
    s = replace(s, "∇" => "nabla")
    return s
end

"""
    export_plot(
        z,
        time_data,
        dons_arr::Array,
        ϕ_all,
        filename;
        xlabel,
        ylabel,
        time_units = "[s]",
        round_digits = 2,
        horiz_layout = false,
        xlims = (:auto, :auto),
    )
Export plot of all variables, or all
available time-steps in `dons_arr`.
"""
function export_plot(
    z,
    time_data,
    dons_arr::Array,
    ϕ_all,
    filename;
    xlabel,
    ylabel,
    time_units = "[s]",
    round_digits = 2,
    sample_rate = 1,
    horiz_layout = false,
    xlims = (:auto, :auto),
)
    ϕ_all isa Tuple || (ϕ_all = (ϕ_all,))
    single_var = ϕ_all[1] == xlabel || length(ϕ_all) == 1
    p = plot()
    sample = 1:sample_rate:length(time_data)
    for (t, data) in zip(time_data[sample], dons_arr[sample])
        for ϕ in ϕ_all
            ϕ_string = String(ϕ)
            ϕ_data = data[ϕ_string][:]
            t_label = "t=$(round(t, digits=round_digits)) $time_units"
            label = single_var ? t_label : "$ϕ_string, $t_label"
            args = horiz_layout ? (z, ϕ_data) : (ϕ_data, z)
            plot!(
                args...;
                xlabel = xlabel,
                ylabel = ylabel,
                label = label,
                xlims = xlims,
            )
        end
    end
    savefig(filename)
end

"""
    export_contour(
        z,
        time_data,
        dons_arr::Array,
        ϕ,
        filename;
        xlabel = "time [s]",
        ylabel = "z [m]",
        label = String(ϕ)
    )
Export contour plots given
 - `z` Array of altitude. Note: this must not include duplicate nodal points.
 - `time_data` array of time data
 - `dons_arr` an array whose elements are populated by `dict_of_nodal_states`
 - `ϕ` variable to contour
 - `filename` file name to export to.
 - `xlabel` x-label
 - `ylabel` y-label
 - `label` contour labels
"""
function export_contour(
    z,
    time_data,
    dons_arr::Array,
    ϕ,
    filename;
    xlabel = "time [s]",
    ylabel = "z [m]",
    label = String(ϕ),
)
    ϕ_string = String(ϕ)
    ϕ_data = hcat([data[ϕ_string][:] for data in dons_arr]...)
    args = (time_data, z, ϕ_data)
    contourf(
        args...;
        xlabel = xlabel,
        ylabel = ylabel,
        label = label,
        c = :viridis,
    )
    savefig(filename)
end

function save_binned_surface_plots(
    x,
    y,
    z,
    title,
    filename,
    n_plots = (3, 3),
    z_label_prefix = "z",
    n_digits = 5,
)
    n_z_partitions = prod(n_plots)
    z_min_global = min(z...)
    z_max_global = max(z...)
    Δz = (z_max_global - z_min_global) / n_z_partitions
    z_min = ntuple(i -> z_min_global + (i - 1) * Δz, n_z_partitions)
    z_max = ntuple(i -> z_min_global + (i) * Δz, n_z_partitions)
    p = []
    for i in 1:n_z_partitions
        mask = z_min[i] .<= z .<= z_max[i]
        x_i = x[mask]
        y_i = y[mask]
        sz_min = string(z_min[i])[1:min(n_digits, length(string(z_min[i])))]
        sz_max = string(z_max[i])[1:min(n_digits, length(string(z_max[i])))]
        p_i = plot(
            x_i,
            y_i,
            title = "$(title), in ($sz_min, $sz_max)",
            seriestype = :scatter,
            markersize = 5,
        )
        push!(p, p_i)
    end
    plot(p..., layout = n_plots, legend = false)
    savefig(filename)
end;

state_prefix(::Prognostic) = "prog_"
state_prefix(::Auxiliary) = "aux_"
state_prefix(::GradientFlux) = "grad_flux_"

const skip_fields = (
    "coord[1]",
    "coord[2]",
    "coord[3]",
    "moisture_q_ice",
    "moisture_q_liq",
    "orientation.∇Φ[1]",
    "orientation.∇Φ[2]",
    "orientation.∇Φ[3]",
    "ref_state.ρq_ice",
    "ref_state.ρq_liq",
    "ref_state.ρq_tot")

"""
    export_state_plots(
        solver_config,
        dons_arr,
        time_data,
        output_dir;
        state_types = (Prognostic(), Auxiliary()),
        z = Array(get_z(solver_config.dg.grid)),
        xlims = (:auto, :auto),
    )
Export line plots of states given
 - `solver_config` a `SolverConfiguration`
 - `dons_arr` an array of dictionaries, returned from `dict_of_nodal_states`
 - `time_data` an array of time values
 - `output_dir` output directory
"""
function export_state_plots(
    solver_config,
    dons_arr,
    time_data,
    output_dir;
    state_types = (Prognostic(), Auxiliary()),
    z = Array(get_z(solver_config.dg.grid)),
    xlims = (:auto, :auto),
<<<<<<< HEAD
    time_units = "[hr]",
=======
    sample_rate = 1,
    time_units = "[s]",
>>>>>>> 79abdf18
    ylabel = "z [m]",
)
    FT = eltype(solver_config.Q)
    mkpath(output_dir)
    for st in state_types
        vs = vars_state(solver_config.dg.balance_law, st, FT)
        for fn in flattenednames(vs)
<<<<<<< HEAD
            @show fn
            if !any(fn == y for y in skip_fields)
                base_name = state_prefix(st) * replace(fn, "." => "_")
                file_name = joinpath(output_dir, "$(base_name).png")
                export_plot(
                    z,
                    time_data ./ 3600,
                    all_data,
                    (fn,),
                    file_name;
                    xlabel = fn,
                    ylabel = ylabel,
                    time_units = time_units,
                    round_digits = 5,
                    xlims = xlims,
                )
            end
=======
            base_name = state_prefix(st) * replace(fn, "." => "_")
            file_name = joinpath(output_dir, "$(base_name).png")
            export_plot(
                z,
                time_data,
                dons_arr,
                (fn,),
                file_name;
                xlabel = fn,
                sample_rate = sample_rate,
                ylabel = ylabel,
                time_units = time_units,
                round_digits = 5,
                xlims = xlims,
            )
>>>>>>> 79abdf18
        end
    end
end

"""
    export_state_contours(
        solver_config,
        dons_arr,
        time_data,
        output_dir;
        state_types = (Prognostic(),),
        xlabel = "time [s]",
        ylabel = "z [m]",
        z = Array(get_z(solver_config.dg.grid; rm_dupes=true)),
    )
Call `export_contour` for every
state variable given `state_types`.
"""
function export_state_contours(
    solver_config,
    dons_arr,
    time_data,
    output_dir;
    state_types = (Prognostic(),),
    xlabel = "time [hr]",
    ylabel = "z [m]",
    z = Array(get_z(solver_config.dg.grid; rm_dupes = true)),
)
    FT = eltype(solver_config.Q)
    mkpath(output_dir)
    for st in state_types
        vs = vars_state(solver_config.dg.balance_law, st, FT)
        for fn in flattenednames(vs)
<<<<<<< HEAD
            @show fn
            if !any(fn == y for y in skip_fields)
                if fn != "ρu[3]"
                    base_name = state_prefix(st) * replace(fn, "." => "_")
                    filename = joinpath(output_dir, "cnt_$(base_name).png")
                    label = string(replace(fn, "." => "_"))
                    args = (z, time_data ./ 3600, all_data, fn, filename)
                    export_contour(
                        args...;
                        xlabel = xlabel,
                        ylabel = ylabel,
                        label = label,
                    )
                end
            end
=======
            base_name = state_prefix(st) * replace(fn, "." => "_")
            filename = joinpath(output_dir, "cnt_$(base_name).png")
            label = string(replace(fn, "." => "_"))
            args = (z, time_data, dons_arr, fn, filename)
            export_contour(
                args...;
                xlabel = xlabel,
                ylabel = ylabel,
                label = label,
            )
>>>>>>> 79abdf18
        end
    end
end<|MERGE_RESOLUTION|>--- conflicted
+++ resolved
@@ -192,12 +192,8 @@
     state_types = (Prognostic(), Auxiliary()),
     z = Array(get_z(solver_config.dg.grid)),
     xlims = (:auto, :auto),
-<<<<<<< HEAD
-    time_units = "[hr]",
-=======
     sample_rate = 1,
     time_units = "[s]",
->>>>>>> 79abdf18
     ylabel = "z [m]",
 )
     FT = eltype(solver_config.Q)
@@ -205,25 +201,6 @@
     for st in state_types
         vs = vars_state(solver_config.dg.balance_law, st, FT)
         for fn in flattenednames(vs)
-<<<<<<< HEAD
-            @show fn
-            if !any(fn == y for y in skip_fields)
-                base_name = state_prefix(st) * replace(fn, "." => "_")
-                file_name = joinpath(output_dir, "$(base_name).png")
-                export_plot(
-                    z,
-                    time_data ./ 3600,
-                    all_data,
-                    (fn,),
-                    file_name;
-                    xlabel = fn,
-                    ylabel = ylabel,
-                    time_units = time_units,
-                    round_digits = 5,
-                    xlims = xlims,
-                )
-            end
-=======
             base_name = state_prefix(st) * replace(fn, "." => "_")
             file_name = joinpath(output_dir, "$(base_name).png")
             export_plot(
@@ -239,7 +216,6 @@
                 round_digits = 5,
                 xlims = xlims,
             )
->>>>>>> 79abdf18
         end
     end
 end
@@ -272,25 +248,7 @@
     mkpath(output_dir)
     for st in state_types
         vs = vars_state(solver_config.dg.balance_law, st, FT)
-        for fn in flattenednames(vs)
-<<<<<<< HEAD
-            @show fn
-            if !any(fn == y for y in skip_fields)
-                if fn != "ρu[3]"
-                    base_name = state_prefix(st) * replace(fn, "." => "_")
-                    filename = joinpath(output_dir, "cnt_$(base_name).png")
-                    label = string(replace(fn, "." => "_"))
-                    args = (z, time_data ./ 3600, all_data, fn, filename)
-                    export_contour(
-                        args...;
-                        xlabel = xlabel,
-                        ylabel = ylabel,
-                        label = label,
-                    )
-                end
-            end
-=======
-            base_name = state_prefix(st) * replace(fn, "." => "_")
+        for fn in flattenednames(vs)            base_name = state_prefix(st) * replace(fn, "." => "_")
             filename = joinpath(output_dir, "cnt_$(base_name).png")
             label = string(replace(fn, "." => "_"))
             args = (z, time_data, dons_arr, fn, filename)
@@ -300,7 +258,6 @@
                 ylabel = ylabel,
                 label = label,
             )
->>>>>>> 79abdf18
         end
     end
 end