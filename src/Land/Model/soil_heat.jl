--- conflicted
+++ resolved
@@ -122,13 +122,8 @@
     return m.T(aux, t)
 end
 
-<<<<<<< HEAD
 vars_state(heat::SoilHeatModel, st::Prognostic, FT) =
     @vars(ρe_int::FT, ∇κ∇T::FT)
-=======
-
-vars_state(heat::SoilHeatModel, st::Prognostic, FT) = @vars(ρe_int::FT)
->>>>>>> 45237a04
 vars_state(heat::SoilHeatModel, st::Auxiliary, FT) = @vars(T::FT)
 vars_state(heat::SoilHeatModel, st::Gradient, FT) = @vars(T::FT)
 vars_state(heat::SoilHeatModel, st::GradientFlux, FT) =
@@ -228,9 +223,5 @@
         -ρe_int_l .* get_diffusive_water_term(soil.water, diffusive)
     diffusive_heat_flux = -diffusive.soil.heat.κ∇T
     flux.soil.heat.ρe_int += diffusive_heat_flux + diffusive_water_flux
-<<<<<<< HEAD
     flux.soil.heat.∇κ∇T += diffusive_heat_flux
-=======
-
->>>>>>> 45237a04
 end