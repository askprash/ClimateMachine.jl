--- conflicted
+++ resolved
@@ -22,15 +22,6 @@
 end
 
 """
-<<<<<<< HEAD
-    PrescribedWaterModel(
-        ϑ_l::Function = (aux,t) -> eltype(aux)(0.0),
-        θ_ice::Function = (aux,t) -> eltype(aux)(0.0),
-    )
-
-Outer constructor for the PrescribedWaterModel defining default values, and
-making it so changes to those defaults are supplied via keyword args.
-=======
     function PrescribedWaterModel(
         ϑ_l::Function = (aux, t) -> eltype(aux)(0.0),
         θ_i::Function = (aux, t) -> eltype(aux)(0.0),
@@ -39,7 +30,6 @@
         return PrescribedWaterModel{typeof.(args)...}(args...)
     end
 Outer constructor for the PrescribedWaterModel defining default values.
->>>>>>> 37358182
 
 The functions supplied by the user are point-wise evaluated and are 
 evaluated in the Balance Law functions compute_gradient_argument,
@@ -48,15 +38,9 @@
 """
 function PrescribedWaterModel(
     ϑ_l::Function = (aux, t) -> eltype(aux)(0.0),
-<<<<<<< HEAD
-    θ_ice::Function = (aux, t) -> eltype(aux)(0.0),
-)
-    args = (ϑ_l, θ_ice)
-=======
     θ_i::Function = (aux, t) -> eltype(aux)(0.0),
 )
     args = (ϑ_l, θ_i)
->>>>>>> 37358182
     return PrescribedWaterModel{typeof.(args)...}(args...)
 end
 
@@ -226,16 +210,8 @@
     aux::Vars,
     geom::LocalGeometry,
 )
-<<<<<<< HEAD
-    # When we want to get this form the state, we have to defined a method
-    # get_initial_temperature(land.soil.heat, aux, 0.0) that reads
-    # land.soil.heat.initialT(aux)
-    T = get_initial_temperature(land.soil.heat, aux, 0.0)
-=======
-
     FT = eltype(aux)
     T = get_initial_temperature(land.soil.heat, aux, FT(0.0))
->>>>>>> 37358182
     S_l = effective_saturation(
         soil.param_functions.porosity,
         water.initialϑ_l(aux),
@@ -269,11 +245,7 @@
     aux::Vars,
     t::Real,
 )
-<<<<<<< HEAD
-    T = get_temperature(land.soil.heat, aux, t, state)
-=======
     T = get_temperature(land.soil.heat, aux, t)
->>>>>>> 37358182
     S_l = effective_saturation(
         soil.param_functions.porosity,
         state.soil.water.ϑ_l,
