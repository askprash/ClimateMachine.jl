--- conflicted
+++ resolved
@@ -5,16 +5,6 @@
 export NoSchur
 
 using LinearAlgebra
-
-# Naive formulation that uses equation 3.8 from Giraldo, Kelly, and Constantinescu (2013) directly.
-# Seems to cut the number of solver iterations by half but requires Nstages - 1 additional storage.
-struct NaiveVariant end
-additional_storage(::NaiveVariant, Q, Nstages) = (Lstages = ntuple(i -> similar(Q), Nstages),)
-
-# Formulation that does things exactly as in Giraldo, Kelly, and Constantinescu (2013).
-# Uses only one additional vector of storage regardless of the number of stages.
-struct LowStorageVariant end
-additional_storage(::LowStorageVariant, Q, Nstages) = (Qtt = similar(Q),)
 
 abstract type SchurComplement end
 struct NoSchur <: SchurComplement end
@@ -102,11 +92,7 @@
   - [`ARK548L2SA2KennedyCarpenter`](@ref)
   - [`ARK437L2SA1KennedyCarpenter`](@ref)
 """
-<<<<<<< HEAD
 mutable struct AdditiveRungeKutta{T, RT, AT, LT, V, VS, S, Nstages, Nstages_sq} <: ODEs.AbstractODESolver
-=======
-mutable struct AdditiveRungeKutta{T, RT, AT, LT, V, VS, Nstages, Nstages_sq} <: ODEs.AbstractODESolver
->>>>>>> ebcf6dfb
   "time step"
   dt::RT
   "time"
@@ -138,21 +124,14 @@
   variant::V
   "Storage dependent on the variant of the ARK scheme"
   variant_storage::VS
-<<<<<<< HEAD
   "Schur complement"
   schur_complement::S
-=======
->>>>>>> ebcf6dfb
 
   function AdditiveRungeKutta(rhs!,
                               rhs_linear!,
                               linearsolver::AbstractLinearSolver,
                               RKA_explicit, RKA_implicit, RKB, RKC,
-<<<<<<< HEAD
                               split_nonlinear_linear, variant, schur_complement,
-=======
-                              split_nonlinear_linear, variant,
->>>>>>> ebcf6dfb
                               Q::AT; dt=nothing, t0=0) where {AT<:AbstractArray}
 
     @assert dt != nothing
@@ -184,7 +163,6 @@
     implicitoperator! = prefactorize(EulerOperator(rhs_linear!, -α),
                                      linearsolver, Q, nothing, T(NaN))
 
-<<<<<<< HEAD
     S = typeof(schur_complement)
 
     new{T, RT, AT, LT, V, VS, S, Nstages, Nstages ^ 2}(RT(dt), RT(t0),
@@ -194,14 +172,6 @@
                                                        split_nonlinear_linear,
                                                        variant, variant_storage,
                                                        schur_complement)
-=======
-    new{T, RT, AT, LT, V, VS, Nstages, Nstages ^ 2}(RT(dt), RT(t0),
-                                                    rhs!, rhs_linear!, implicitoperator!, linearsolver,
-                                                    Qstages, Rstages, Qhat,
-                                                    RKA_explicit, RKA_implicit, RKB, RKC,
-                                                    split_nonlinear_linear,
-                                                    variant, variant_storage)
->>>>>>> ebcf6dfb
   end
 end
 
@@ -209,21 +179,13 @@
                             spacedisc_linear::AbstractSpaceMethod,
                             linearsolver::AbstractLinearSolver,
                             RKA_explicit, RKA_implicit, RKB, RKC,
-<<<<<<< HEAD
                             split_nonlinear_linear, variant, schur_complement,
-=======
-                            split_nonlinear_linear, variant,
->>>>>>> ebcf6dfb
                             Q::AT; dt=nothing, t0=0) where {AT<:AbstractArray}
   rhs! = (x...; increment) -> SpaceMethods.odefun!(spacedisc, x..., increment = increment)
   rhs_linear! = (x...; increment) -> SpaceMethods.odefun!(spacedisc_linear, x..., increment = increment)
   AdditiveRungeKutta(rhs!, rhs_linear!, linearsolver,
                      RKA_explicit, RKA_implicit, RKB, RKC,
-<<<<<<< HEAD
                      split_nonlinear_linear, variant, schur_complement,
-=======
-                     split_nonlinear_linear, variant,
->>>>>>> ebcf6dfb
                      Q; dt=dt, t0=t0)
 end
 
@@ -291,22 +253,13 @@
 
   # calculate the rhs at first stage to initialize the stage loop
   rhs!(Rstages[1], Qstages[1], p, time + RKC[1] * dt, increment = false)
-<<<<<<< HEAD
   rhs_linear!(Lstages[1], Qstages[1], p, time + RKC[1] * dt, increment = false)
-
-=======
   
->>>>>>> ebcf6dfb
   if dt != ark.dt
     α = dt * RKA_implicit[2, 2]
     implicitoperator! = EulerOperator(rhs_linear!, -α)
   end
 
-<<<<<<< HEAD
-=======
-  rhs_linear!(Lstages[1], Qstages[1], p, time + RKC[1] * dt, increment = false)
-
->>>>>>> ebcf6dfb
   # note that it is important that this loop does not modify Q!
   for istage = 2:Nstages
     stagetime = time + RKC[istage] * dt
@@ -320,16 +273,8 @@
 
     #solves Q_tt = Qhat + dt * RKA_implicit[istage, istage] * rhs_linear!(Q_tt)
     α = dt * RKA_implicit[istage, istage]
-<<<<<<< HEAD
     ark_linearsolve!(ark.schur_complement, linearsolver, rhs_linear!,
                      implicitoperator!, Qstages[istage], Qhat, p, stagetime, α)
-=======
-    linearoperator! = function(LQ, Q)
-      rhs_linear!(LQ, Q, p, stagetime; increment = false)
-      @. LQ = Q - α * LQ
-    end
-    linearsolve!(implicitoperator!, linearsolver, Qstages[istage], Qhat, p, stagetime)
->>>>>>> ebcf6dfb
     
     rhs!(Rstages[istage], Qstages[istage], p, stagetime, increment = false)
     rhs_linear!(Lstages[istage], Qstages[istage], p, stagetime, increment = false)
@@ -434,12 +379,8 @@
                                         linearsolver::AbstractLinearSolver,
                                         Q::AT; dt=nothing, t0=0,
                                         split_nonlinear_linear=false,
-<<<<<<< HEAD
                                         variant=LowStorageVariant(),
                                         schur_complement=NoSchur()) where {AT<:AbstractArray}
-=======
-                                        variant=LowStorageVariant()) where {AT<:AbstractArray}
->>>>>>> ebcf6dfb
 
   @assert dt != nothing
 
@@ -464,10 +405,7 @@
                      RKA_explicit, RKA_implicit, RKB, RKC,
                      split_nonlinear_linear,
                      variant,
-<<<<<<< HEAD
                      schur_complement,
-=======
->>>>>>> ebcf6dfb
                      Q; dt=dt, t0=t0)
 end
 
@@ -498,12 +436,8 @@
                                      linearsolver::AbstractLinearSolver,
                                      Q::AT; dt=nothing, t0=0,
                                      split_nonlinear_linear=false,
-<<<<<<< HEAD
                                      variant=LowStorageVariant(),
                                      schur_complement=NoSchur()) where {AT<:AbstractArray}
-=======
-                                     variant=LowStorageVariant()) where {AT<:AbstractArray}
->>>>>>> ebcf6dfb
 
   @assert dt != nothing
 
@@ -609,10 +543,7 @@
                            RKA_explicit, RKA_implicit, RKB, RKC,
                            split_nonlinear_linear,
                            variant,
-<<<<<<< HEAD
                            schur_complement,
-=======
->>>>>>> ebcf6dfb
                            Q; dt=dt, t0=t0)
 end
 
@@ -642,12 +573,8 @@
                                      linearsolver::AbstractLinearSolver,
                                      Q::AT; dt=nothing, t0=0,
                                      split_nonlinear_linear=false,
-<<<<<<< HEAD
                                      variant=LowStorageVariant(),
                                      schur_complement=NoSchur()) where {AT<:AbstractArray}
-=======
-                                     variant=LowStorageVariant()) where {AT<:AbstractArray}
->>>>>>> ebcf6dfb
 
   @assert dt != nothing
 
@@ -743,10 +670,7 @@
                            RKA_explicit, RKA_implicit, RKB, RKC,
                            split_nonlinear_linear,
                            variant,
-<<<<<<< HEAD
                            schur_complement,
-=======
->>>>>>> ebcf6dfb
                            Q; dt=dt, t0=t0)
 end
 
