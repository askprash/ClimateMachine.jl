export DryModel, EquilMoist

#### Moisture component in atmosphere model
abstract type MoistureModel end

vars_state(::MoistureModel, FT) = @vars()
vars_gradient(::MoistureModel, FT) = @vars()
vars_diffusive(::MoistureModel, FT) = @vars()
vars_aux(::MoistureModel, FT) = @vars()

function atmos_nodal_update_aux!(
    ::MoistureModel,
    m::AtmosModel,
    state::Vars,
    aux::Vars,
    t::Real,
) end
function flux_moisture!(
    ::MoistureModel,
    ::AtmosModel,
    flux::Grad,
    state::Vars,
    aux::Vars,
    t::Real,
) end
function diffusive!(::MoistureModel, diffusive, ∇transform, state, aux, t) end
function flux_diffusive!(
    ::MoistureModel,
    flux::Grad,
    state::Vars,
    diffusive::Vars,
    aux::Vars,
    t::Real,
    D_t,
) end
function flux_nondiffusive!(
    ::MoistureModel,
    flux::Grad,
    state::Vars,
    aux::Vars,
    t::Real,
) end
function gradvariables!(
    ::MoistureModel,
    transform::Vars,
    state::Vars,
    aux::Vars,
    t::Real,
) end

internal_energy(atmos::AtmosModel, state::Vars, aux::Vars) =
    internal_energy(atmos.moisture, atmos.orientation, state, aux)

@inline function internal_energy(
    moist::MoistureModel,
    orientation::Orientation,
    state::Vars,
    aux::Vars,
)
    MoistThermodynamics.internal_energy(
        state.ρ,
        state.ρe,
        state.ρu,
        gravitational_potential(orientation, aux),
    )
end

temperature(atmos::AtmosModel, ::MoistureModel, state::Vars, aux::Vars) =
    air_temperature(thermo_state(atmos, state, aux))
pressure(atmos::AtmosModel, ::MoistureModel, state::Vars, aux::Vars) =
    air_pressure(thermo_state(atmos, state, aux))
soundspeed(atmos::AtmosModel, ::MoistureModel, state::Vars, aux::Vars) =
    soundspeed_air(thermo_state(atmos, state, aux))

@inline function total_specific_enthalpy(
    atmos::AtmosModel,
    moist::MoistureModel,
    state::Vars,
    aux::Vars,
)
    phase = thermo_state(atmos, state, aux)
    R_m = gas_constant_air(phase)
    T = air_temperature(phase)
    e_tot = state.ρe * (1 / state.ρ)
    return e_tot + R_m * T
end

"""
    DryModel

Assumes the moisture components is in the dry limit.
"""
struct DryModel <: MoistureModel end

vars_aux(::DryModel, FT) = @vars(θ_v::FT, air_T::FT)
@inline function atmos_nodal_update_aux!(
    moist::DryModel,
    atmos::AtmosModel,
    state::Vars,
    aux::Vars,
    t::Real,
)
    e_int = internal_energy(atmos, state, aux)
    ts = PhaseDry(atmos.param_set, e_int, state.ρ)
    aux.moisture.θ_v = virtual_pottemp(ts)
    aux.moisture.air_T = air_temperature(ts)
    nothing
end

thermo_state(atmos::AtmosModel, state::Vars, aux::Vars) =
    thermo_state(atmos, atmos.moisture, state, aux)

function thermo_state(
    atmos::AtmosModel,
    moist::DryModel,
    state::Vars,
    aux::Vars,
)
    return PhaseDry(
        atmos.param_set,
        internal_energy(atmos, state, aux),
        state.ρ,
    )
end

"""
    EquilMoist

Assumes the moisture components are computed via thermodynamic equilibrium.
"""
struct EquilMoist{FT} <: MoistureModel
    maxiter::Int
    tolerance::FT
end
EquilMoist{FT}(;
    maxiter::IT = 3,
    tolerance::FT = FT(1e-1),
) where {FT <: AbstractFloat, IT <: Int} = EquilMoist{FT}(maxiter, tolerance)


vars_state(::EquilMoist, FT) = @vars(ρq_tot::FT)
<<<<<<< HEAD
vars_gradient(::EquilMoist, FT) = @vars(q_tot::FT, T_gcm::FT, q_tot_gcm::FT)
vars_diffusive(::EquilMoist, FT) = @vars(
    ∇q_tot::SVector{3, FT},
    ∇T_gcm::SVector{3, FT},
    ∇q_tot_gcm::SVector{3, FT}
)
=======
vars_gradient(::EquilMoist, FT) = @vars(q_tot::FT)
vars_diffusive(::EquilMoist, FT) = @vars(∇q_tot::SVector{3, FT})
>>>>>>> e295d139
vars_aux(::EquilMoist, FT) = @vars(temperature::FT, θ_v::FT, q_liq::FT)

@inline function atmos_nodal_update_aux!(
    moist::EquilMoist,
    atmos::AtmosModel,
    state::Vars,
    aux::Vars,
    t::Real,
)
    ps = atmos.param_set
    e_int = internal_energy(atmos, state, aux)
    ts = PhaseEquil(
        ps,
        e_int,
        state.ρ,
        state.moisture.ρq_tot / state.ρ,
        moist.maxiter,
        moist.tolerance,
    )
    aux.moisture.temperature = air_temperature(ts)
    aux.moisture.θ_v = virtual_pottemp(ts)
    aux.moisture.q_liq = PhasePartition(ts).liq
    nothing
end

function thermo_state(
    atmos::AtmosModel,
    moist::EquilMoist,
    state::Vars,
    aux::Vars,
)
    e_int = internal_energy(atmos, state, aux)
    ps = atmos.param_set
    PS = typeof(ps)
    FT = eltype(state)
    return PhaseEquil{FT, PS}(
        ps,
        e_int,
        state.ρ,
        state.moisture.ρq_tot / state.ρ,
        aux.moisture.temperature,
    )
end

function gradvariables!(
    moist::EquilMoist,
    transform::Vars,
    state::Vars,
    aux::Vars,
    t::Real,
)
    ρinv = 1 / state.ρ
    transform.moisture.q_tot = state.moisture.ρq_tot * ρinv
    transform.moisture.T_gcm = aux.ref_state.T
    transform.moisture.q_tot_gcm = aux.ref_state.ρq_tot
end

function diffusive!(
    moist::EquilMoist,
    diffusive::Vars,
    ∇transform::Grad,
    state::Vars,
    aux::Vars,
    t::Real,
)
    # diffusive flux of q_tot
    diffusive.moisture.∇q_tot = ∇transform.moisture.q_tot
    # diffusive flux from gcm data
    diffusive.moisture.∇T_gcm = ∇transform.moisture.T_gcm
    diffusive.moisture.∇q_tot_gcm = ∇transform.moisture.q_tot_gcm
end

function flux_moisture!(
    moist::EquilMoist,
    atmos::AtmosModel,
    flux::Grad,
    state::Vars,
    aux::Vars,
    t::Real,
)
    ρ = state.ρ
    u = state.ρu / ρ
    flux.moisture.ρq_tot += u * state.moisture.ρq_tot
end

function flux_diffusive!(
    moist::EquilMoist,
    flux::Grad,
    state::Vars,
    diffusive::Vars,
    aux::Vars,
    t::Real,
    D_t,
)
    d_q_tot = (-D_t) .* diffusive.moisture.∇q_tot
    flux_diffusive!(moist, flux, state, d_q_tot)
end
#TODO: Consider whether to not pass ρ and ρu (not state), foc BCs reasons
function flux_diffusive!(moist::EquilMoist, flux::Grad, state::Vars, d_q_tot)
    flux.ρ += d_q_tot * state.ρ
    flux.ρu += d_q_tot .* state.ρu'
    flux.moisture.ρq_tot += d_q_tot * state.ρ
end<|MERGE_RESOLUTION|>--- conflicted
+++ resolved
@@ -139,17 +139,12 @@
 
 
 vars_state(::EquilMoist, FT) = @vars(ρq_tot::FT)
-<<<<<<< HEAD
 vars_gradient(::EquilMoist, FT) = @vars(q_tot::FT, T_gcm::FT, q_tot_gcm::FT)
 vars_diffusive(::EquilMoist, FT) = @vars(
     ∇q_tot::SVector{3, FT},
     ∇T_gcm::SVector{3, FT},
     ∇q_tot_gcm::SVector{3, FT}
 )
-=======
-vars_gradient(::EquilMoist, FT) = @vars(q_tot::FT)
-vars_diffusive(::EquilMoist, FT) = @vars(∇q_tot::SVector{3, FT})
->>>>>>> e295d139
 vars_aux(::EquilMoist, FT) = @vars(temperature::FT, θ_v::FT, q_liq::FT)
 
 @inline function atmos_nodal_update_aux!(
