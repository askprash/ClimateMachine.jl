module Atmos

export AtmosModel, AtmosAcousticLinearModel, AtmosAcousticGravityLinearModel

using CLIMAParameters
using CLIMAParameters.Planet: grav, cp_d
using CLIMAParameters.Atmos.SubgridScale: C_smag
using DocStringExtensions
using LinearAlgebra, StaticArrays
using ..ConfigTypes
using ..Orientations
import ..Orientations:
    vertical_unit_vector,
    altitude,
    latitude,
    longitude,
    projection_normal,
    gravitational_potential,
    ∇gravitational_potential,
    projection_tangential

using ..VariableTemplates
using ..Thermodynamics
using ..TemperatureProfiles

using ..TurbulenceClosures
import ..TurbulenceClosures: turbulence_tensors
using ..TurbulenceConvection

import ..Thermodynamics: internal_energy
using ..MPIStateArrays: MPIStateArray
using ..Mesh.Grids:
    VerticalDirection,
    HorizontalDirection,
    min_node_distance,
    EveryDirection,
    Direction

using ClimateMachine.BalanceLaws
using ClimateMachine.Problems

import ClimateMachine.BalanceLaws:
    vars_state,
    flux_first_order!,
    flux_second_order!,
    source!,
    wavespeed,
    boundary_state!,
    compute_gradient_argument!,
    compute_gradient_flux!,
    transform_post_gradient_laplacian!,
    init_state_auxiliary!,
    init_state_prognostic!,
    update_auxiliary_state!,
    indefinite_stack_integral!,
    reverse_indefinite_stack_integral!,
    integral_load_auxiliary_state!,
    integral_set_auxiliary_state!,
    reverse_integral_load_auxiliary_state!,
    reverse_integral_set_auxiliary_state!

import ClimateMachine.DGMethods:
    LocalGeometry, lengthscale, resolutionmetric, DGModel

import ..DGMethods.NumericalFluxes:
    boundary_state!,
    boundary_flux_second_order!,
    normal_boundary_flux_second_order!,
    NumericalFluxFirstOrder,
    NumericalFluxGradient,
    NumericalFluxSecondOrder,
    CentralNumericalFluxHigherOrder,
    CentralNumericalFluxDivergence,
    CentralNumericalFluxFirstOrder,
    numerical_flux_first_order!,
    NumericalFluxFirstOrder
using ..DGMethods.NumericalFluxes:
    RoeNumericalFlux, HLLCNumericalFlux, RusanovNumericalFlux

import ..Courant: advective_courant, nondiffusive_courant, diffusive_courant


"""
    AtmosModel <: BalanceLaw

A `BalanceLaw` for atmosphere modeling. Users may over-ride prescribed
default values for each field.

# Usage

    AtmosModel(
        param_set,
        problem,
        orientation,
        ref_state,
        turbulence,
        hyperdiffusion,
        divergencedamping,
        spongelayer,
        moisture,
        radiation,
        source,
        tracers,
        data_config,
    )

# Fields
$(DocStringExtensions.FIELDS)
"""
struct AtmosModel{FT, PS, PR, O, RS, T, TC, HD, DD, VS, M, P, R, S, TR, DC} <:
       BalanceLaw
    "Parameter Set (type to dispatch on, e.g., planet parameters. See CLIMAParameters.jl package)"
    param_set::PS
    "Problem (initial and boundary conditions)"
    problem::PR
    "An orientation model"
    orientation::O
    "Reference State (For initial conditions, or for linearisation when using implicit solvers)"
    ref_state::RS
    "Turbulence Closure (Equations for dynamics of under-resolved turbulent flows)"
    turbulence::T
    "Turbulence Convection Closure (e.g., EDMF)"
    turbconv::TC
    "Hyperdiffusion Model (Equations for dynamics of high-order spatial wave attenuation)"
    hyperdiffusion::HD
    "Divergence Damping equations"
    divergencedamping::DD
    "Viscous sponge layers"
    viscoussponge::VS
    "Moisture Model (Equations for dynamics of moist variables)"
    moisture::M
    "Precipitation Model (Equations for dynamics of precipitating species)"
    precipitation::P
    "Radiation Model (Equations for radiative fluxes)"
    radiation::R
    "Source Terms (Problem specific source terms)"
    source::S
    "Tracer Terms (Equations for dynamics of active and passive tracers)"
    tracers::TR
    "Data Configuration (Helper field for experiment configuration)"
    data_config::DC
end

"""
    AtmosModel{FT}()

Constructor for `AtmosModel` (where `AtmosModel <: BalanceLaw`) for LES
and single stack configurations.
"""
function AtmosModel{FT}(
    ::Union{Type{AtmosLESConfigType}, Type{SingleStackConfigType}},
    param_set::AbstractParameterSet;
    init_state_prognostic::ISP = nothing,
    problem::PR = AtmosProblem(init_state_prognostic = init_state_prognostic),
    orientation::O = FlatOrientation(),
    ref_state::RS = HydrostaticState(DecayingTemperatureProfile{FT}(param_set),),
    turbulence::T = SmagorinskyLilly{FT}(0.21),
    turbconv::TC = NoTurbConv(),
    hyperdiffusion::HD = NoHyperDiffusion(),
    divergencedamping::DD = NoDivergenceDamping(),
    viscoussponge::VS = NoViscousSponge(),
    moisture::M = EquilMoist{FT}(),
    precipitation::P = NoPrecipitation(),
    radiation::R = NoRadiation(),
    source::S = (
        Gravity(),
        Coriolis(),
        GeostrophicForcing{FT}(7.62e-5, 0, 0),
        turbconv_sources(turbconv)...,
    ),
    tracers::TR = NoTracers(),
    data_config::DC = nothing,
) where {FT <: AbstractFloat, ISP, PR, O, RS, T, TC, HD, DD, VS, M, P, R, S, TR, DC}

    atmos = (
        param_set,
        problem,
        orientation,
        ref_state,
        turbulence,
        turbconv,
        hyperdiffusion,
        divergencedamping,
        viscoussponge,
        moisture,
        precipitation,
        radiation,
        source,
        tracers,
        data_config,
    )

    return AtmosModel{FT, typeof.(atmos)...}(atmos...)
end

"""
    AtmosModel{FT}()

Constructor for `AtmosModel` (where `AtmosModel <: BalanceLaw`) for GCM
configurations.
"""
function AtmosModel{FT}(
    ::Type{AtmosGCMConfigType},
    param_set::AbstractParameterSet;
    init_state_prognostic::ISP = nothing,
    problem::PR = AtmosProblem(init_state_prognostic = init_state_prognostic),
    orientation::O = SphericalOrientation(),
    ref_state::RS = HydrostaticState(DecayingTemperatureProfile{FT}(param_set),),
    turbulence::T = SmagorinskyLilly{FT}(C_smag(param_set)),
    turbconv::TC = NoTurbConv(),
    hyperdiffusion::HD = NoHyperDiffusion(),
    divergencedamping::DD = NoDivergenceDamping(),
    viscoussponge::VS = NoViscousSponge(),
    moisture::M = EquilMoist{FT}(),
    precipitation::P = NoPrecipitation(),
    radiation::R = NoRadiation(),
    source::S = (Gravity(), Coriolis(), turbconv_sources(turbconv)...),
    tracers::TR = NoTracers(),
    data_config::DC = nothing,
) where {FT <: AbstractFloat, ISP, PR, O, RS, T, TC, HD, DD, VS, M, P, R, S, TR, DC}

    atmos = (
        param_set,
        problem,
        orientation,
        ref_state,
        turbulence,
        turbconv,
        hyperdiffusion,
        divergencedamping,
        viscoussponge,
        moisture,
        precipitation,
        radiation,
        source,
        tracers,
        data_config,
    )

    return AtmosModel{FT, typeof.(atmos)...}(atmos...)
end

"""
    vars_state(m::AtmosModel, ::Prognostic, FT)

Conserved state variables (prognostic variables).
"""
function vars_state(m::AtmosModel, st::Prognostic, FT)
    @vars begin
        ρ::FT
        ρu::SVector{3, FT}
        ρe::FT
        turbulence::vars_state(m.turbulence, st, FT)
        turbconv::vars_state(m.turbconv, st, FT)
        hyperdiffusion::vars_state(m.hyperdiffusion, st, FT)
        moisture::vars_state(m.moisture, st, FT)
        radiation::vars_state(m.radiation, st, FT)
        tracers::vars_state(m.tracers, st, FT)
    end
end

"""
    vars_state(m::AtmosModel, ::Gradient, FT)

Pre-transform gradient variables.
"""
function vars_state(m::AtmosModel, st::Gradient, FT)
    @vars begin
        u::SVector{3, FT}
        h_tot::FT
        turbulence::vars_state(m.turbulence, st, FT)
        turbconv::vars_state(m.turbconv, st, FT)
        hyperdiffusion::vars_state(m.hyperdiffusion, st, FT)
        divergencedamping::vars_state(m.divergencedamping, st, FT)
        moisture::vars_state(m.moisture, st, FT)
        tracers::vars_state(m.tracers, st, FT)
    end
end

"""
    vars_state(m::AtmosModel, ::GradientFlux, FT)

Post-transform gradient variables.
"""
function vars_state(m::AtmosModel, st::GradientFlux, FT)
    @vars begin
        ∇h_tot::SVector{3, FT}
        turbulence::vars_state(m.turbulence, st, FT)
        turbconv::vars_state(m.turbconv, st, FT)
        hyperdiffusion::vars_state(m.hyperdiffusion, st, FT)
        divergencedamping::vars_state(m.divergencedamping, st, FT)
        moisture::vars_state(m.moisture, st, FT)
        tracers::vars_state(m.tracers, st, FT)
    end
end

"""
    vars_state(m::AtmosModel, ::GradientLaplacian, FT)

Pre-transform hyperdiffusive variables.
"""
function vars_state(m::AtmosModel, st::GradientLaplacian, FT)
    @vars begin
        hyperdiffusion::vars_state(m.hyperdiffusion, st, FT)
    end
end

"""
    vars_state(m::AtmosModel, ::Hyperdiffusive, FT)

Post-transform hyperdiffusive variables.
"""
function vars_state(m::AtmosModel, st::Hyperdiffusive, FT)
    @vars begin
        hyperdiffusion::vars_state(m.hyperdiffusion, st, FT)
    end
end

"""
    vars_state(m::AtmosModel, ::Auxiliary, FT)

Auxiliary variables, such as vertical (stack) integrals, coordinates,
orientation information, reference states, subcomponent auxiliary vars,
debug variables.
"""
function vars_state(m::AtmosModel, st::Auxiliary, FT)
    @vars begin
        ∫dz::vars_state(m, UpwardIntegrals(), FT)
        ∫dnz::vars_state(m, DownwardIntegrals(), FT)
        coord::SVector{3, FT}
        orientation::vars_state(m.orientation, st, FT)
        ref_state::vars_state(m.ref_state, st, FT)
        turbulence::vars_state(m.turbulence, st, FT)
        turbconv::vars_state(m.turbconv, st, FT)
        hyperdiffusion::vars_state(m.hyperdiffusion, st, FT)
        divergencedamping::vars_state(m.divergencedamping, st, FT)
        moisture::vars_state(m.moisture, st, FT)
        tracers::vars_state(m.tracers, st, FT)
        radiation::vars_state(m.radiation, st, FT)
    end
end

"""
    vars_state(m::AtmosModel, ::UpwardIntegrals, FT)
"""
function vars_state(m::AtmosModel, st::UpwardIntegrals, FT)
    @vars begin
        radiation::vars_state(m.radiation, st, FT)
        turbconv::vars_state(m.turbconv, st, FT)
    end
end

"""
    vars_state(m::AtmosModel, ::DownwardIntegrals, FT)
"""
function vars_state(m::AtmosModel, st::DownwardIntegrals, FT)
    @vars begin
        radiation::vars_state(m.radiation, st, FT)
    end
end

####
#### Forward orientation methods
####
projection_normal(bl, aux, u⃗) =
    projection_normal(bl.orientation, bl.param_set, aux, u⃗)
projection_tangential(bl, aux, u⃗) =
    projection_tangential(bl.orientation, bl.param_set, aux, u⃗)
latitude(bl, aux) = latitude(bl.orientation, aux)
longitude(bl, aux) = longitude(bl.orientation, aux)
altitude(bl, aux) = altitude(bl.orientation, bl.param_set, aux)
vertical_unit_vector(bl, aux) =
    vertical_unit_vector(bl.orientation, bl.param_set, aux)
gravitational_potential(bl, aux) = gravitational_potential(bl.orientation, aux)
∇gravitational_potential(bl, aux) =
    ∇gravitational_potential(bl.orientation, aux)

turbulence_tensors(atmos::AtmosModel, args...) =
    turbulence_tensors(atmos.turbulence, atmos, args...)


include("problem.jl")
include("ref_state.jl")
include("moisture.jl")
include("thermo_states.jl")
include("precipitation.jl")
include("radiation.jl")
include("source.jl")
include("tracers.jl")
include("linear.jl")
include("courant.jl")
include("filters.jl")

"""
    flux_first_order!(
        m::AtmosModel,
        flux::Grad,
        state::Vars,
        aux::Vars,
        t::Real
    )

Computes and assembles non-diffusive fluxes in the model
equations.
"""
@inline function flux_first_order!(
    m::AtmosModel,
    flux::Grad,
    state::Vars,
    aux::Vars,
    t::Real,
    direction,
)
    ρ = state.ρ
    ρinv = 1 / ρ
    ρu = state.ρu
    u = ρinv * ρu

    # advective terms
    flux.ρ = ρ * u
    flux.ρu = ρ * u .* u'
    flux.ρe = u * state.ρe

    # pressure terms
    ts = recover_thermo_state(m, state, aux)
    p = air_pressure(ts)
    if m.ref_state isa HydrostaticState
        flux.ρu += (p - aux.ref_state.p) * I
    else
        flux.ρu += p * I
    end
    flux.ρe += u * p
    flux_radiation!(m.radiation, m, flux, state, aux, t)
    flux_moisture!(m.moisture, m, flux, state, aux, t)
    flux_tracers!(m.tracers, m, flux, state, aux, t)
    flux_first_order!(m.turbconv, m, flux, state, aux, t)
end

function compute_gradient_argument!(
    atmos::AtmosModel,
    transform::Vars,
    state::Vars,
    aux::Vars,
    t::Real,
)
    ρinv = 1 / state.ρ
    transform.u = ρinv * state.ρu
    ts = recover_thermo_state(atmos, state, aux)
    e_tot = state.ρe * (1 / state.ρ)
    transform.h_tot = total_specific_enthalpy(ts, e_tot)

    compute_gradient_argument!(atmos.moisture, transform, state, aux, t)
    compute_gradient_argument!(atmos.turbulence, transform, state, aux, t)
    compute_gradient_argument!(
        atmos.hyperdiffusion,
        atmos,
        transform,
        state,
        aux,
        t,
    )
    compute_gradient_argument!(atmos.tracers, transform, state, aux, t)
    compute_gradient_argument!(atmos.turbconv, atmos, transform, state, aux, t)
    compute_gradient_argument!(atmos.divergencedamping, atmos, transform, state, aux, t)
end

function compute_gradient_flux!(
    atmos::AtmosModel,
    diffusive::Vars,
    ∇transform::Grad,
    state::Vars,
    aux::Vars,
    t::Real,
)
    diffusive.∇h_tot = ∇transform.h_tot

    # diffusion terms required for SGS turbulence computations
    compute_gradient_flux!(
        atmos.turbulence,
        atmos.orientation,
        diffusive,
        ∇transform,
        state,
        aux,
        t,
    )
    # diffusivity of moisture components
    compute_gradient_flux!(atmos.moisture, diffusive, ∇transform, state, aux, t)
    compute_gradient_flux!(atmos.tracers, diffusive, ∇transform, state, aux, t)
    compute_gradient_flux!(atmos.divergencedamping, diffusive, ∇transform, state, aux, t)
    compute_gradient_flux!(
        atmos.turbconv,
        atmos,
        diffusive,
        ∇transform,
        state,
        aux,
        t,
    )
end

function transform_post_gradient_laplacian!(
    atmos::AtmosModel,
    hyperdiffusive::Vars,
    hypertransform::Grad,
    state::Vars,
    aux::Vars,
    t::Real,
)
    transform_post_gradient_laplacian!(
        atmos.hyperdiffusion,
        atmos,
        hyperdiffusive,
        hypertransform,
        state,
        aux,
        t,
    )
end

"""
    flux_second_order!(
        atmos::AtmosModel,
        flux::Grad,
        state::Vars,
        diffusive::Vars,
        hyperdiffusive::Vars,
        aux::Vars,
        t::Real
    )
Diffusive fluxes in AtmosModel. Viscosity, diffusivity are calculated
in the turbulence subcomponent and accessed within the diffusive flux
function. Contributions from subcomponents are then assembled (pointwise).
"""
@inline function flux_second_order!(
    atmos::AtmosModel,
    flux::Grad,
    state::Vars,
    diffusive::Vars,
    hyperdiffusive::Vars,
    aux::Vars,
    t::Real,
)
    ν, D_t, τ = turbulence_tensors(atmos, state, diffusive, aux, t)
    ν, D_t, τ = sponge_viscosity_modifier(atmos, atmos.viscoussponge, ν, D_t, τ, aux, diffusive)
    d_h_tot = -D_t .* diffusive.∇h_tot
    flux_second_order!(atmos, flux, state, τ, d_h_tot)
    flux_second_order!(atmos.moisture, flux, state, diffusive, aux, t, D_t)
    flux_second_order!(
        atmos.hyperdiffusion,
        flux,
        state,
        diffusive,
        hyperdiffusive,
        aux,
        t,
    )
    flux_second_order!(atmos.tracers, flux, state, diffusive, aux, t, D_t)
    flux_second_order!(atmos.turbconv, atmos, flux, state, diffusive, aux, t)
    flux_second_order!(atmos.divergencedamping, atmos, flux, state, diffusive, aux, t)
end

#TODO: Consider whether to not pass ρ and ρu (not state), foc BCs reasons
@inline function flux_second_order!(
    atmos::AtmosModel,
    flux::Grad,
    state::Vars,
    τ,
    d_h_tot,
)
    flux.ρu += τ * state.ρ
    flux.ρe += τ * state.ρu
    flux.ρe += d_h_tot * state.ρ
end

@inline function wavespeed(
    m::AtmosModel,
    nM,
    state::Vars,
    aux::Vars,
    t::Real,
    direction,
)
    ρinv = 1 / state.ρ
    u = ρinv * state.ρu
    uN = abs(dot(nM, u))
    ts = recover_thermo_state(m, state, aux)
    ss = soundspeed_air(ts)

    FT = typeof(state.ρ)
    ws = fill(uN + ss, MVector{number_states(m, Prognostic()), FT})
    vars_ws = Vars{vars_state(m, Prognostic(), FT)}(ws)

    wavespeed_tracers!(m.tracers, vars_ws, nM, state, aux, t)

    return ws
end


function update_auxiliary_state!(
    dg::DGModel,
    m::AtmosModel,
    Q::MPIStateArray,
    t::Real,
    elems::UnitRange,
)
    FT = eltype(Q)
    state_auxiliary = dg.state_auxiliary

    if number_states(m, UpwardIntegrals()) > 0
        indefinite_stack_integral!(dg, m, Q, state_auxiliary, t, elems)
        reverse_indefinite_stack_integral!(dg, m, Q, state_auxiliary, t, elems)
    end

    update_auxiliary_state!(nodal_update_auxiliary_state!, dg, m, Q, t, elems)

    # TODO: Remove this hook. This hook was added for implementing
    # the first draft of EDMF, and should be removed so that we can
    # rely on a single vertical element traversal. This hook allows
    # us to compute globally vertical quantities specific to EDMF
    # until we're able to remove them or somehow incorporate them
    # into a higher level hierarchy.
    update_auxiliary_state!(dg, m.turbconv, m, Q, t, elems)

    return true
end

function nodal_update_auxiliary_state!(
    m::AtmosModel,
    state::Vars,
    aux::Vars,
    t::Real,
)
    atmos_nodal_update_auxiliary_state!(m.moisture, m, state, aux, t)
    atmos_nodal_update_auxiliary_state!(m.radiation, m, state, aux, t)
    atmos_nodal_update_auxiliary_state!(m.tracers, m, state, aux, t)
    turbulence_nodal_update_auxiliary_state!(m.turbulence, m, state, aux, t)
<<<<<<< HEAD
    #divergencedamping_nodal_update_auxiliary_state!(m.divergencedamping, m, state, aux, t)
=======
    divdamping_nodal_update_auxiliary_state!(m.divdamping, m, state, aux, t)
>>>>>>> 2771a560
    turbconv_nodal_update_auxiliary_state!(m.turbconv, m, state, aux, t)
end

function integral_load_auxiliary_state!(
    m::AtmosModel,
    integ::Vars,
    state::Vars,
    aux::Vars,
)
    integral_load_auxiliary_state!(m.radiation, integ, state, aux)
    integral_load_auxiliary_state!(m.turbconv, m, integ, state, aux)
end

function integral_set_auxiliary_state!(m::AtmosModel, aux::Vars, integ::Vars)
    integral_set_auxiliary_state!(m.radiation, aux, integ)
    integral_set_auxiliary_state!(m.turbconv, m, aux, integ)
end

function reverse_integral_load_auxiliary_state!(
    m::AtmosModel,
    integ::Vars,
    state::Vars,
    aux::Vars,
)
    reverse_integral_load_auxiliary_state!(m.radiation, integ, state, aux)
end

function reverse_integral_set_auxiliary_state!(
    m::AtmosModel,
    aux::Vars,
    integ::Vars,
)
    reverse_integral_set_auxiliary_state!(m.radiation, aux, integ)
end

function atmos_nodal_init_state_auxiliary!(
    m::AtmosModel,
    aux::Vars,
    tmp::Vars,
    geom::LocalGeometry,
)
    aux.coord = geom.coord
<<<<<<< HEAD
    init_aux_divergencedamping!(m.divergencedamping, m, aux, geom)
=======
    init_aux_divdamping!(m.divergencedamping, m, aux, geom)
>>>>>>> 2771a560
    init_aux_turbulence!(m.turbulence, m, aux, geom)
    atmos_init_aux!(m.ref_state, m, aux, tmp, geom)
    init_aux_hyperdiffusion!(m.hyperdiffusion, m, aux, geom)
    atmos_init_aux!(m.tracers, m, aux, geom)
    init_aux_turbconv!(m.turbconv, m, aux, geom)
    m.problem.init_state_auxiliary(m.problem, m, aux, geom)
end

"""
    init_state_auxiliary!(
        m::AtmosModel,
        aux::Vars,
        grid,
        direction
    )

Initialise auxiliary variables for each AtmosModel subcomponent.
Store Cartesian coordinate information in `aux.coord`.
"""
function init_state_auxiliary!(
    m::AtmosModel,
    state_auxiliary::MPIStateArray,
    grid,
    direction,
)
    init_aux!(m, m.orientation, state_auxiliary, grid, direction)

    init_state_auxiliary!(
        m,
        (m, aux, tmp, geom) ->
            atmos_init_ref_state_pressure!(m.ref_state, m, aux, geom),
        state_auxiliary,
        grid,
        direction,
    )

    ∇p = ∇reference_pressure(m.ref_state, state_auxiliary, grid)

    init_state_auxiliary!(
        m,
        atmos_nodal_init_state_auxiliary!,
        state_auxiliary,
        grid,
        direction;
        state_temporary = ∇p,
    )
end

"""
    source!(
        m::AtmosModel,
        source::Vars,
        state::Vars,
        diffusive::Vars,
        aux::Vars,
        t::Real,
        direction::Direction,
    )

Computes (and assembles) source terms `S(Y)` in:
```
∂Y
-- = - ∇ • F + S(Y)
∂t
```
"""
function source!(
    m::AtmosModel,
    source::Vars,
    state::Vars,
    diffusive::Vars,
    aux::Vars,
    t::Real,
    direction,
)
    atmos_source!(m.source, m, source, state, diffusive, aux, t, direction)
end

"""
    init_state_prognostic!(
        m::AtmosModel,
        state::Vars,
        aux::Vars,
        localgeo,
        t,
        args...,
    )

Initialise state variables. `args...` provides an option to include
configuration data (current use cases include problem constants,
spline-interpolants).
"""
function init_state_prognostic!(
    m::AtmosModel,
    state::Vars,
    aux::Vars,
    localgeo,
    t,
    args...,
)
    m.problem.init_state_prognostic(
        m.problem,
        m,
        state,
        aux,
        localgeo,
        t,
        args...,
    )
end

roe_average(ρ⁻, ρ⁺, var⁻, var⁺) =
    (sqrt(ρ⁻) * var⁻ + sqrt(ρ⁺) * var⁺) / (sqrt(ρ⁻) + sqrt(ρ⁺))

function numerical_flux_first_order!(
    numerical_flux::RoeNumericalFlux,
    balance_law::AtmosModel,
    fluxᵀn::Vars{S},
    normal_vector::SVector,
    state_prognostic⁻::Vars{S},
    state_auxiliary⁻::Vars{A},
    state_prognostic⁺::Vars{S},
    state_auxiliary⁺::Vars{A},
    t,
    direction,
) where {S, A}
    @assert balance_law.moisture isa DryModel

    numerical_flux_first_order!(
        CentralNumericalFluxFirstOrder(),
        balance_law,
        fluxᵀn,
        normal_vector,
        state_prognostic⁻,
        state_auxiliary⁻,
        state_prognostic⁺,
        state_auxiliary⁺,
        t,
        direction,
    )

    FT = eltype(fluxᵀn)
    param_set = balance_law.param_set
    _cv_d::FT = cv_d(param_set)
    _T_0::FT = T_0(param_set)

    Φ = gravitational_potential(balance_law, state_auxiliary⁻)

    ρ⁻ = state_prognostic⁻.ρ
    ρu⁻ = state_prognostic⁻.ρu
    ρe⁻ = state_prognostic⁻.ρe
    ts⁻ = recover_thermo_state(
        balance_law,
        balance_law.moisture,
        state_prognostic⁻,
        state_auxiliary⁻,
    )

    u⁻ = ρu⁻ / ρ⁻
    uᵀn⁻ = u⁻' * normal_vector
    e⁻ = ρe⁻ / ρ⁻
    h⁻ = total_specific_enthalpy(ts⁻, e⁻)
    p⁻ = air_pressure(ts⁻)
    c⁻ = soundspeed_air(ts⁻)

    ρ⁺ = state_prognostic⁺.ρ
    ρu⁺ = state_prognostic⁺.ρu
    ρe⁺ = state_prognostic⁺.ρe

    # TODO: state_auxiliary⁺ is not up-to-date
    # with state_prognostic⁺ on the boundaries
    ts⁺ = recover_thermo_state(
        balance_law,
        balance_law.moisture,
        state_prognostic⁺,
        state_auxiliary⁺,
    )

    u⁺ = ρu⁺ / ρ⁺
    uᵀn⁺ = u⁺' * normal_vector
    e⁺ = ρe⁺ / ρ⁺
    h⁺ = total_specific_enthalpy(ts⁺, e⁺)
    p⁺ = air_pressure(ts⁺)
    c⁺ = soundspeed_air(ts⁺)

    ρ̃ = sqrt(ρ⁻ * ρ⁺)
    ũ = roe_average(ρ⁻, ρ⁺, u⁻, u⁺)
    h̃ = roe_average(ρ⁻, ρ⁺, h⁻, h⁺)
    c̃ = sqrt(roe_average(ρ⁻, ρ⁺, c⁻^2, c⁺^2))

    ũᵀn = ũ' * normal_vector

    Δρ = ρ⁺ - ρ⁻
    Δp = p⁺ - p⁻
    Δu = u⁺ - u⁻
    Δuᵀn = Δu' * normal_vector

    w1 = abs(ũᵀn - c̃) * (Δp - ρ̃ * c̃ * Δuᵀn) / (2 * c̃^2)
    w2 = abs(ũᵀn + c̃) * (Δp + ρ̃ * c̃ * Δuᵀn) / (2 * c̃^2)
    w3 = abs(ũᵀn) * (Δρ - Δp / c̃^2)
    w4 = abs(ũᵀn) * ρ̃

    fluxᵀn.ρ -= (w1 + w2 + w3) / 2
    fluxᵀn.ρu -=
        (
            w1 * (ũ - c̃ * normal_vector) +
            w2 * (ũ + c̃ * normal_vector) +
            w3 * ũ +
            w4 * (Δu - Δuᵀn * normal_vector)
        ) / 2
    fluxᵀn.ρe -=
        (
            w1 * (h̃ - c̃ * ũᵀn) +
            w2 * (h̃ + c̃ * ũᵀn) +
            w3 * (ũ' * ũ / 2 + Φ - _T_0 * _cv_d) +
            w4 * (ũ' * Δu - ũᵀn * Δuᵀn)
        ) / 2

    if !(balance_law.tracers isa NoTracers)
        ρχ⁻ = state_prognostic⁻.tracers.ρχ
        χ⁻ = ρχ⁻ / ρ⁻

        ρχ⁺ = state_prognostic⁺.tracers.ρχ
        χ⁺ = ρχ⁺ / ρ⁺

        χ̃ = roe_average(ρ⁻, ρ⁺, χ⁻, χ⁺)
        Δρχ = ρχ⁺ - ρχ⁻

        wt = abs(ũᵀn) * (Δρχ - χ̃ * Δp / c̃^2)

        fluxᵀn.tracers.ρχ -= ((w1 + w2) * χ̃ + wt) / 2
    end
end

"""
    NumericalFluxFirstOrder()
        ::HLLCNumericalFlux,
        balance_law::AtmosModel,
        fluxᵀn,
        normal_vector,
        state_prognostic⁻,
        state_auxiliary⁻,
        state_prognostic⁺,
        state_auxiliary⁺,
        t,
        direction,
    )

An implementation of the numerical flux based on the HLLC method for
the AtmosModel. For more information on this particular implementation,
see Chapter 10.4 in the provided reference below.

## References
    @book{toro2013riemann,
        title={Riemann solvers and numerical methods for fluid dynamics: a practical introduction},
        author={Toro, Eleuterio F},
        year={2013},
        publisher={Springer Science & Business Media}
    }
"""
function numerical_flux_first_order!(
    ::HLLCNumericalFlux,
    balance_law::AtmosModel,
    fluxᵀn::Vars{S},
    normal_vector::SVector,
    state_prognostic⁻::Vars{S},
    state_auxiliary⁻::Vars{A},
    state_prognostic⁺::Vars{S},
    state_auxiliary⁺::Vars{A},
    t,
    direction,
) where {S, A}
    FT = eltype(fluxᵀn)
    num_state_prognostic = number_states(balance_law, Prognostic())
    param_set = balance_law.param_set

    # Extract the first-order fluxes from the AtmosModel (underlying BalanceLaw)
    # and compute normals on the positive + and negative - sides of the
    # interior facets
    flux⁻ = similar(parent(fluxᵀn), Size(3, num_state_prognostic))
    fill!(flux⁻, -zero(FT))
    flux_first_order!(
        balance_law,
        Grad{S}(flux⁻),
        state_prognostic⁻,
        state_auxiliary⁻,
        t,
        direction,
    )
    fluxᵀn⁻ = flux⁻' * normal_vector

    flux⁺ = similar(flux⁻)
    fill!(flux⁺, -zero(FT))
    flux_first_order!(
        balance_law,
        Grad{S}(flux⁺),
        state_prognostic⁺,
        state_auxiliary⁺,
        t,
        direction,
    )
    fluxᵀn⁺ = flux⁺' * normal_vector

    # Extract relevant fields and thermodynamic variables defined on
    # the positive + and negative - sides of the interior facets
    ρ⁻ = state_prognostic⁻.ρ
    ρu⁻ = state_prognostic⁻.ρu
    ρe⁻ = state_prognostic⁻.ρe
    ts⁻ = recover_thermo_state(
        balance_law,
        balance_law.moisture,
        state_prognostic⁻,
        state_auxiliary⁻,
    )

    u⁻ = ρu⁻ / ρ⁻
    c⁻ = soundspeed_air(ts⁻)

    uᵀn⁻ = u⁻' * normal_vector
    e⁻ = ρe⁻ / ρ⁻
    p⁻ = air_pressure(ts⁻)

    ρ⁺ = state_prognostic⁺.ρ
    ρu⁺ = state_prognostic⁺.ρu
    ρe⁺ = state_prognostic⁺.ρe
    ts⁺ = recover_thermo_state(
        balance_law,
        balance_law.moisture,
        state_prognostic⁺,
        state_auxiliary⁺,
    )

    u⁺ = ρu⁺ / ρ⁺
    uᵀn⁺ = u⁺' * normal_vector
    e⁺ = ρe⁺ / ρ⁺
    p⁺ = air_pressure(ts⁺)
    c⁺ = soundspeed_air(ts⁺)

    # Wave speeds estimates S⁻ and S⁺
    S⁻ = min(uᵀn⁻ - c⁻, uᵀn⁺ - c⁺)
    S⁺ = max(uᵀn⁻ + c⁻, uᵀn⁺ + c⁺)

    # Compute the middle wave speed S⁰ in the contact/star region
    S⁰ =
        (p⁺ - p⁻ + ρ⁻ * uᵀn⁻ * (S⁻ - uᵀn⁻) - ρ⁺ * uᵀn⁺ * (S⁺ - uᵀn⁺)) /
        (ρ⁻ * (S⁻ - uᵀn⁻) - ρ⁺ * (S⁺ - uᵀn⁺))

    p⁰ =
        (
            p⁺ +
            p⁻ +
            ρ⁻ * (S⁻ - uᵀn⁻) * (S⁰ - uᵀn⁻) +
            ρ⁺ * (S⁺ - uᵀn⁺) * (S⁰ - uᵀn⁺)
        ) / 2

    # Compute p * D = p * (0, n₁, n₂, n₃, S⁰)
    pD = @MVector zeros(FT, num_state_prognostic)
    if balance_law.ref_state isa HydrostaticState
        # pressure should be continuous but it doesn't hurt to average
        ref_p⁻ = state_auxiliary⁻.ref_state.p
        ref_p⁺ = state_auxiliary⁺.ref_state.p
        ref_p⁰ = (ref_p⁻ + ref_p⁺) / 2

        momentum_p = p⁰ - ref_p⁰
    else
        momentum_p = p⁰
    end

    pD[2] = momentum_p * normal_vector[1]
    pD[3] = momentum_p * normal_vector[2]
    pD[4] = momentum_p * normal_vector[3]
    pD[5] = p⁰ * S⁰

    # Computes both +/- sides of intermediate flux term flux⁰
    flux⁰⁻ =
        (S⁰ * (S⁻ * parent(state_prognostic⁻) - fluxᵀn⁻) + S⁻ * pD) / (S⁻ - S⁰)
    flux⁰⁺ =
        (S⁰ * (S⁺ * parent(state_prognostic⁺) - fluxᵀn⁺) + S⁺ * pD) / (S⁺ - S⁰)

    if 0 <= S⁻
        parent(fluxᵀn) .= fluxᵀn⁻
    elseif S⁻ < 0 <= S⁰
        parent(fluxᵀn) .= flux⁰⁻
    elseif S⁰ < 0 <= S⁺
        parent(fluxᵀn) .= flux⁰⁺
    else # 0 > S⁺
        parent(fluxᵀn) .= fluxᵀn⁺
    end
end

end # module<|MERGE_RESOLUTION|>--- conflicted
+++ resolved
@@ -333,7 +333,6 @@
         turbulence::vars_state(m.turbulence, st, FT)
         turbconv::vars_state(m.turbconv, st, FT)
         hyperdiffusion::vars_state(m.hyperdiffusion, st, FT)
-        divergencedamping::vars_state(m.divergencedamping, st, FT)
         moisture::vars_state(m.moisture, st, FT)
         tracers::vars_state(m.tracers, st, FT)
         radiation::vars_state(m.radiation, st, FT)
@@ -635,11 +634,7 @@
     atmos_nodal_update_auxiliary_state!(m.radiation, m, state, aux, t)
     atmos_nodal_update_auxiliary_state!(m.tracers, m, state, aux, t)
     turbulence_nodal_update_auxiliary_state!(m.turbulence, m, state, aux, t)
-<<<<<<< HEAD
     #divergencedamping_nodal_update_auxiliary_state!(m.divergencedamping, m, state, aux, t)
-=======
-    divdamping_nodal_update_auxiliary_state!(m.divdamping, m, state, aux, t)
->>>>>>> 2771a560
     turbconv_nodal_update_auxiliary_state!(m.turbconv, m, state, aux, t)
 end
 
@@ -682,11 +677,7 @@
     geom::LocalGeometry,
 )
     aux.coord = geom.coord
-<<<<<<< HEAD
     init_aux_divergencedamping!(m.divergencedamping, m, aux, geom)
-=======
-    init_aux_divdamping!(m.divergencedamping, m, aux, geom)
->>>>>>> 2771a560
     init_aux_turbulence!(m.turbulence, m, aux, geom)
     atmos_init_aux!(m.ref_state, m, aux, tmp, geom)
     init_aux_hyperdiffusion!(m.hyperdiffusion, m, aux, geom)
