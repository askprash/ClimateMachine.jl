module Atmos

<<<<<<< HEAD
export AtmosModel,
  ConstantViscosityWithDivergence, SmagorinskyLilly, Vreman, AnisoMinDiss,
  DryModel, EquilMoist,
  NoRadiation, StevensRadiation,
  Gravity, RayleighSponge, Subsidence, GeostrophicForcing,
  NoFluxBC, InitStateBC, DYCOMS_BC,
  FlatOrientation, SphericalOrientation
=======
export AtmosModel
>>>>>>> 33833a29

using LinearAlgebra, StaticArrays
using ..VariableTemplates
using ..MoistThermodynamics
using ..PlanetParameters
import ..MoistThermodynamics: internal_energy
using ..SubgridScaleParameters
using GPUifyLoops
using ..MPIStateArrays: MPIStateArray

import CLIMA.DGmethods: BalanceLaw, vars_aux, vars_state, vars_gradient,
                        vars_diffusive, vars_integrals, flux_nondiffusive!,
                        flux_diffusive!, source!, wavespeed, boundary_state!,
                        gradvariables!, diffusive!, init_aux!, init_state!,
                        update_aux!, integrate_aux!, LocalGeometry, lengthscale,
                        resolutionmetric, DGModel, num_integrals,
                        nodal_update_aux!, indefinite_stack_integral!,
                        reverse_indefinite_stack_integral!
using ..DGmethods.NumericalFluxes

"""
    AtmosModel <: BalanceLaw

A `BalanceLaw` for atmosphere modeling.

# Usage

    AtmosModel(orientation, ref_state, turbulence, moisture, radiation, source,
               boundarycondition, init_state)

"""
struct AtmosModel{O,RS,T,M,R,S,BC,IS} <: BalanceLaw
  orientation::O
  ref_state::RS
  turbulence::T
  moisture::M
  radiation::R
  source::S
  # TODO: Probably want to have different bc for state and diffusion...
  boundarycondition::BC
  init_state::IS
end

# defined here so that the main variables and flux definitions
# can be found in this file since some of these are specialized for NoViscosity
abstract type TurbulenceClosure end
struct NoViscosity <: TurbulenceClosure end

function vars_state(m::AtmosModel, T)
  @vars begin
    ρ::T
    ρu::SVector{3,T}
    ρe::T
    turbulence::vars_state(m.turbulence,T)
    moisture::vars_state(m.moisture,T)
    radiation::vars_state(m.radiation,T)
  end
end

vars_gradient(m::AtmosModel, T) = vars_gradient(m, T, m.turbulence)
function vars_gradient(m::AtmosModel, T, ::TurbulenceClosure)
  @vars begin
    u::SVector{3,T}
    turbulence::vars_gradient(m.turbulence,T)
    moisture::vars_gradient(m.moisture,T)
    radiation::vars_gradient(m.radiation,T)
  end
end
vars_gradient(m::AtmosModel, T, ::NoViscosity) = @vars()

vars_diffusive(m::AtmosModel, T) = vars_diffusive(m, T, m.turbulence)
function vars_diffusive(m::AtmosModel, T, ::TurbulenceClosure)
  @vars begin
    ρτ::SHermitianCompact{3,T,6}
    turbulence::vars_diffusive(m.turbulence,T)
    moisture::vars_diffusive(m.moisture,T)
    radiation::vars_diffusive(m.radiation,T)
  end
end
vars_diffusive(m::AtmosModel, T, ::NoViscosity) = @vars()

function vars_aux(m::AtmosModel, T)
  @vars begin
    ∫dz::vars_integrals(m, T)
    ∫dnz::vars_integrals(m, T)
    coord::SVector{3,T}
    orientation::vars_aux(m.orientation, T)
    ref_state::vars_aux(m.ref_state,T)
    turbulence::vars_aux(m.turbulence,T)
    moisture::vars_aux(m.moisture,T)
    radiation::vars_aux(m.radiation,T)
  end
end
function vars_integrals(m::AtmosModel,T)
  @vars begin
    radiation::vars_integrals(m.radiation,T)
  end
end

"""
    flux_nondiffusive!(m::AtmosModel, flux::Grad, state::Vars, aux::Vars,
                       t::Real)

Computes flux non-diffusive flux portion of `F` in:

```
∂Y
-- = - ∇ • (F_{adv} + F_{press} + F_{nondiff} + F_{diff}) + S(Y)
∂t
```
Where

 - `F_{adv}`      Advective flux             ; see [`flux_advective!`]@ref()
 - `F_{press}`    Pressure flux              ; see [`flux_pressure!`]@ref()
 - `F_{diff}`     Fluxes that state gradients; see [`flux_diffusive!`]@ref()
"""
@inline function flux_nondiffusive!(m::AtmosModel, flux::Grad, state::Vars,
                                    aux::Vars, t::Real)
  flux_advective!(m, flux, state, aux, t)
  flux_pressure!(m, flux, state, aux, t)
  flux_radiation!(m, flux, state, aux, t)
end

@inline function flux_advective!(m::AtmosModel, flux::Grad, state::Vars,
                                 aux::Vars, t::Real)
  # preflux
  ρinv = 1/state.ρ
  ρu = state.ρu
  u = ρinv * ρu
  # advective terms
  flux.ρ   = ρu
  flux.ρu  = ρu .* u'
  flux.ρe  = u * state.ρe
end

@inline function flux_pressure!(m::AtmosModel, flux::Grad, state::Vars, aux::Vars, t::Real)
  # preflux
  ρinv = 1/state.ρ
  ρu = state.ρu
  u = ρinv * ρu
  p = pressure(m.moisture, m.orientation, state, aux)
  # pressure terms
  flux.ρu += p*I
  flux.ρe += u*p
end

@inline function flux_radiation!(m::AtmosModel, flux::Grad, state::Vars,
                                 aux::Vars, t::Real)
  flux_radiation!(m.radiation, flux, state, aux,t)
end

flux_diffusive!(m::AtmosModel, flux::Grad, state::Vars, diffusive::Vars, aux::Vars, t::Real) =
  flux_diffusive!(m, flux, state, diffusive, aux, t, m.turbulence)
@inline function flux_diffusive!(m::AtmosModel, flux::Grad, state::Vars, diffusive::Vars, aux::Vars, t::Real,
                                 ::TurbulenceClosure)
  ρinv = 1/state.ρ
  u = ρinv * state.ρu

  # diffusive
  ρτ = diffusive.ρτ
  flux.ρu += ρτ
  flux.ρe += ρτ*u
  flux_diffusive!(m.moisture, flux, state, diffusive, aux, t)
end
flux_diffusive!(m::AtmosModel, flux::Grad, state::Vars, diffusive::Vars, aux::Vars, t::Real,
                ::NoViscosity) = nothing

@inline function wavespeed(m::AtmosModel, nM, state::Vars, aux::Vars, t::Real)
  ρinv = 1/state.ρ
  ρu = state.ρu
  u = ρinv * ρu
  return abs(dot(nM, u)) + soundspeed(m.moisture, m.orientation, state, aux)
end

gradvariables!(m::AtmosModel, transform::Vars, state::Vars, aux::Vars, t::Real) =
  gradvariables!(m::AtmosModel, transform::Vars, state::Vars, aux::Vars, t::Real, m.turbulence)
function gradvariables!(m::AtmosModel, transform::Vars, state::Vars, aux::Vars, t::Real, ::TurbulenceClosure)
  ρinv = 1 / state.ρ
  transform.u = ρinv * state.ρu

  gradvariables!(m.moisture, m, transform, state, aux, t)
  gradvariables!(m.turbulence, transform, state, aux, t)
end
gradvariables!(m::AtmosModel, transform::Vars, state::Vars, aux::Vars, t::Real, ::NoViscosity) = nothing

function symmetrize(X::StaticArray{Tuple{3,3}})
  SHermitianCompact(SVector(X[1,1], (X[2,1] + X[1,2])/2, (X[3,1] + X[1,3])/2, X[2,2], (X[3,2] + X[2,3])/2, X[3,3]))
end

diffusive!(m::AtmosModel, diffusive::Vars, ∇transform::Grad, state::Vars, aux::Vars, t::Real) =
  diffusive!(m::AtmosModel, diffusive::Vars, ∇transform::Grad, state::Vars, aux::Vars, t::Real, m.turbulence)
function diffusive!(m::AtmosModel, diffusive::Vars, ∇transform::Grad, state::Vars, aux::Vars, t::Real,
                    ::TurbulenceClosure)
  ∇u = ∇transform.u
  # strain rate tensor
  S = symmetrize(∇u)
  # kinematic viscosity tensor
  ρν = dynamic_viscosity_tensor(m.turbulence, S, ∇transform, state, diffusive, aux, t)
  # momentum flux tensor
  diffusive.ρτ = scaled_momentum_flux_tensor(m.turbulence, ρν, S)
  # diffusivity of moisture components
  diffusive!(m.moisture, diffusive, ∇transform, state, aux, t, ρν, inv_Pr_turb)
  # diffusion terms required for SGS turbulence computations
  diffusive!(m.turbulence, diffusive, ∇transform, state, aux, t, ρν)
end
diffusive!(m::AtmosModel, diffusive::Vars, ∇transform::Grad, state::Vars, aux::Vars, t::Real,
           ::NoViscosity) = nothing

function update_aux!(dg::DGModel, m::AtmosModel, Q::MPIStateArray,
                     auxstate::MPIStateArray, t::Real, _)
  DFloat = eltype(Q)
  if num_integrals(m, DFloat) > 0
    indefinite_stack_integral!(dg, m, Q, auxstate, t)
    reverse_indefinite_stack_integral!(dg, m, auxstate, t)
  end

  nodal_update_aux!(atmos_nodal_update_aux!, dg, m, Q, auxstate, t)
end

function atmos_nodal_update_aux!(m::AtmosModel, state::Vars, aux::Vars, t::Real)
  atmos_nodal_update_aux!(m.moisture, m, state, aux, t)
  atmos_nodal_update_aux!(m.radiation, m, state, aux, t)
  atmos_nodal_update_aux!(m.turbulence, m, state, aux, t)
end

function integrate_aux!(m::AtmosModel, integ::Vars, state::Vars, aux::Vars)
  integrate_aux!(m.radiation, integ, state, aux)
end

include("orientation.jl")
include("ref_state.jl")
include("turbulence.jl")
include("moisture.jl")
include("radiation.jl")
include("source.jl")
include("boundaryconditions.jl")

# TODO: figure out a nice way to handle this
function init_aux!(m::AtmosModel, aux::Vars, geom::LocalGeometry)
  aux.coord = geom.coord
  atmos_init_aux!(m.orientation, m, aux, geom)
  atmos_init_aux!(m.ref_state, m, aux, geom)
  atmos_init_aux!(m.turbulence, m, aux, geom)
end

"""
    source!(m::AtmosModel, source::Vars, state::Vars, aux::Vars, t::Real)
Computes flux `S(Y)` in:
```
∂Y
-- = - ∇ • F + S(Y)
∂t
```
"""
function source!(m::AtmosModel, source::Vars, state::Vars, aux::Vars, t::Real)
  atmos_source!(m.source, m, source, state, aux, t)
end

boundary_state!(nf, m::AtmosModel, x...) =
  atmos_boundary_state!(nf, m.boundarycondition, m, x...)

# FIXME: This is probably not right....
boundary_state!(::CentralGradPenalty, bl::AtmosModel, _...) = nothing

function init_state!(m::AtmosModel, state::Vars, aux::Vars, coords, t)
  m.init_state(state, aux, coords, t)
end

end # module<|MERGE_RESOLUTION|>--- conflicted
+++ resolved
@@ -1,16 +1,6 @@
 module Atmos
 
-<<<<<<< HEAD
-export AtmosModel,
-  ConstantViscosityWithDivergence, SmagorinskyLilly, Vreman, AnisoMinDiss,
-  DryModel, EquilMoist,
-  NoRadiation, StevensRadiation,
-  Gravity, RayleighSponge, Subsidence, GeostrophicForcing,
-  NoFluxBC, InitStateBC, DYCOMS_BC,
-  FlatOrientation, SphericalOrientation
-=======
 export AtmosModel
->>>>>>> 33833a29
 
 using LinearAlgebra, StaticArrays
 using ..VariableTemplates
