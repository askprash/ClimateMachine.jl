--- conflicted
+++ resolved
@@ -72,15 +72,10 @@
     CentralNumericalFluxHigherOrder,
     CentralNumericalFluxDivergence,
     CentralNumericalFluxFirstOrder,
-<<<<<<< HEAD
-    numerical_flux_first_order!
-using ..DGMethods.NumericalFluxes: RoeNumericalFlux, RoeNumericalFluxMoist
-=======
     numerical_flux_first_order!,
     NumericalFluxFirstOrder
 using ..DGMethods.NumericalFluxes:
-    RoeNumericalFlux, HLLCNumericalFlux, RusanovNumericalFlux
->>>>>>> 5600d995
+    RoeNumericalFlux, HLLCNumericalFlux, RusanovNumericalFlux, RoeNumericalFluxMoist
 
 import ..Courant: advective_courant, nondiffusive_courant, diffusive_courant
 
@@ -902,7 +897,6 @@
     end
 end
 
-<<<<<<< HEAD
 function RoeAverage(ρ⁻, ρ⁺, x⁻, x⁺)
     return (sqrt(ρ⁻) * x⁻ + sqrt(ρ⁺) * x⁺) / (sqrt(ρ⁻) + sqrt(ρ⁺))
 end
@@ -915,47 +909,10 @@
     state_conservative⁻::Vars{S},
     state_auxiliary⁻::Vars{A},
     state_conservative⁺::Vars{S},
-=======
-"""
-    NumericalFluxFirstOrder()
-        ::HLLCNumericalFlux,
-        balance_law::AtmosModel,
-        fluxᵀn,
-        normal_vector,
-        state_prognostic⁻,
-        state_auxiliary⁻,
-        state_prognostic⁺,
-        state_auxiliary⁺,
-        t,
-        direction,
-    )
-
-An implementation of the numerical flux based on the HLLC method for
-the AtmosModel. For more information on this particular implementation,
-see Chapter 10.4 in the provided reference below.
-
-## References
-    @book{toro2013riemann,
-        title={Riemann solvers and numerical methods for fluid dynamics: a practical introduction},
-        author={Toro, Eleuterio F},
-        year={2013},
-        publisher={Springer Science & Business Media}
-    }
-"""
-function numerical_flux_first_order!(
-    ::HLLCNumericalFlux,
-    balance_law::AtmosModel,
-    fluxᵀn::Vars{S},
-    normal_vector::SVector,
-    state_prognostic⁻::Vars{S},
-    state_auxiliary⁻::Vars{A},
-    state_prognostic⁺::Vars{S},
->>>>>>> 5600d995
     state_auxiliary⁺::Vars{A},
     t,
     direction,
 ) where {S, A}
-<<<<<<< HEAD
 
     numerical_flux_first_order!(
         CentralNumericalFluxFirstOrder(),
@@ -965,38 +922,10 @@
         state_conservative⁻,
         state_auxiliary⁻,
         state_conservative⁺,
-=======
-    FT = eltype(fluxᵀn)
-    num_state_prognostic = number_states(balance_law, Prognostic())
-    param_set = balance_law.param_set
-
-    # Extract the first-order fluxes from the AtmosModel (underlying BalanceLaw)
-    # and compute normals on the positive + and negative - sides of the
-    # interior facets
-    flux⁻ = similar(parent(fluxᵀn), Size(3, num_state_prognostic))
-    fill!(flux⁻, -zero(FT))
-    flux_first_order!(
-        balance_law,
-        Grad{S}(flux⁻),
-        state_prognostic⁻,
-        state_auxiliary⁻,
-        t,
-        direction,
-    )
-    fluxᵀn⁻ = flux⁻' * normal_vector
-
-    flux⁺ = similar(flux⁻)
-    fill!(flux⁺, -zero(FT))
-    flux_first_order!(
-        balance_law,
-        Grad{S}(flux⁺),
-        state_prognostic⁺,
->>>>>>> 5600d995
         state_auxiliary⁺,
         t,
         direction,
     )
-<<<<<<< HEAD
 
     FT = eltype(fluxᵀn)
     param_set = balance_law.param_set
@@ -1206,7 +1135,71 @@
     parent(fluxᵀn) .-= M * Λ * (M \ Δstate) / 2
     #@info parent(fluxᵀn)
 end
-=======
+"""
+    NumericalFluxFirstOrder()
+        ::HLLCNumericalFlux,
+        balance_law::AtmosModel,
+        fluxᵀn,
+        normal_vector,
+        state_prognostic⁻,
+        state_auxiliary⁻,
+        state_prognostic⁺,
+        state_auxiliary⁺,
+        t,
+        direction,
+    )
+An implementation of the numerical flux based on the HLLC method for
+the AtmosModel. For more information on this particular implementation,
+see Chapter 10.4 in the provided reference below.
+## References
+    @book{toro2013riemann,
+        title={Riemann solvers and numerical methods for fluid dynamics: a practical introduction},
+        author={Toro, Eleuterio F},
+        year={2013},
+        publisher={Springer Science & Business Media}
+    }
+"""
+function numerical_flux_first_order!(
+    ::HLLCNumericalFlux,
+    balance_law::AtmosModel,
+    fluxᵀn::Vars{S},
+    normal_vector::SVector,
+    state_prognostic⁻::Vars{S},
+    state_auxiliary⁻::Vars{A},
+    state_prognostic⁺::Vars{S},
+    state_auxiliary⁺::Vars{A},
+    t,
+    direction,
+) where {S, A}
+    FT = eltype(fluxᵀn)
+    num_state_prognostic = number_states(balance_law, Prognostic())
+    param_set = balance_law.param_set
+
+    # Extract the first-order fluxes from the AtmosModel (underlying BalanceLaw)
+    # and compute normals on the positive + and negative - sides of the
+    # interior facets
+    flux⁻ = similar(parent(fluxᵀn), Size(3, num_state_prognostic))
+    fill!(flux⁻, -zero(FT))
+    flux_first_order!(
+        balance_law,
+        Grad{S}(flux⁻),
+        state_prognostic⁻,
+        state_auxiliary⁻,
+        t,
+        direction,
+    )
+    fluxᵀn⁻ = flux⁻' * normal_vector
+
+    flux⁺ = similar(flux⁻)
+    fill!(flux⁺, -zero(FT))
+    flux_first_order!(
+        balance_law,
+        Grad{S}(flux⁺),
+        state_prognostic⁺,
+        state_auxiliary⁺,
+        t,
+        direction,
+    )
     fluxᵀn⁺ = flux⁺' * normal_vector
 
     # Extract relevant fields and thermodynamic variables defined on
@@ -1296,5 +1289,4 @@
     end
 end
 
->>>>>>> 5600d995
 end # module