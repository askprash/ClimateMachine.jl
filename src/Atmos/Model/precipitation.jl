#### Precipitation component in atmosphere model
abstract type PrecipitationModel end

export NoPrecipitation, RainModel, RainSnowModel

eq_tends(pv::PV, m::PrecipitationModel, ::Flux{O}) where {PV, O} = ()

using ..Microphysics

vars_state(::PrecipitationModel, ::AbstractStateType, FT) = @vars()

function atmos_nodal_update_auxiliary_state!(
    ::PrecipitationModel,
    m::AtmosModel,
    state::Vars,
    aux::Vars,
    t::Real,
) end
function flux_first_order!(
    ::PrecipitationModel,
    atmos::AtmosModel,
    flux::Grad,
    state::Vars,
    aux::Vars,
    t::Real,
    ts,
    direction,
) end
function compute_gradient_flux!(
    ::PrecipitationModel,
    diffusive,
    ∇transform,
    state,
    aux,
    t,
) end
function flux_second_order!(
    ::PrecipitationModel,
    flux::Grad,
    state::Vars,
    diffusive::Vars,
    aux::Vars,
    t::Real,
    D_t,
) end
function flux_first_order!(::PrecipitationModel, _...) end
function compute_gradient_argument!(
    ::PrecipitationModel,
    transform::Vars,
    state::Vars,
    aux::Vars,
    t::Real,
) end

source!(::PrecipitationModel, args...) = nothing

"""
    NoPrecipitation <: PrecipitationModel

No precipitation.
"""
struct NoPrecipitation <: PrecipitationModel end

"""
    RainModel <: PrecipitationModel

Precipitation model with rain.
"""
struct RainModel <: PrecipitationModel end

vars_state(::RainModel, ::Prognostic, FT) = @vars(ρq_rai::FT)
vars_state(::RainModel, ::Gradient, FT) = @vars(q_rai::FT)
vars_state(::RainModel, ::GradientFlux, FT) = @vars(∇q_rai::SVector{3, FT})

function atmos_nodal_update_auxiliary_state!(
    precip::RainModel,
    atmos::AtmosModel,
    state::Vars,
    aux::Vars,
    t::Real,
) end

function compute_gradient_argument!(
    precip::RainModel,
    transform::Vars,
    state::Vars,
    aux::Vars,
    t::Real,
)
    ρinv = 1 / state.ρ
    transform.precipitation.q_rai = state.precipitation.ρq_rai * ρinv
end

function compute_gradient_flux!(
    precip::RainModel,
    diffusive::Vars,
    ∇transform::Grad,
    state::Vars,
    aux::Vars,
    t::Real,
)
    diffusive.precipitation.∇q_rai = ∇transform.precipitation.q_rai
end

"""
    RainFlux{PV} <: TendencyDef{Flux{FirstOrder}, PV <: Rain}

Computes the rain flux as a sum of air velocity and rain terminal velocity
multiplied by the advected variable
"""
struct RainFlux{PV <: Rain} <: TendencyDef{Flux{FirstOrder}, PV} end

function flux(::RainFlux{Rain}, m, state, aux, t, ts, direction)
    FT = eltype(state)
    u = state.ρu / state.ρ
    q_rai = state.precipitation.ρq_rai / state.ρ

    v_term_rai::FT = FT(0)
    if q_rai > FT(0)
<<<<<<< HEAD
        v_term_rai = terminal_velocity(
            atmos.param_set,
            atmos.param_set.microphys.rai,
=======
        v_term = terminal_velocity(
            m.param_set,
            m.param_set.microphys.rai,
>>>>>>> 4fbd57d7
            state.ρ,
            q_rai,
        )
    end

<<<<<<< HEAD
    k̂ = vertical_unit_vector(atmos, aux)
    flux.precipitation.ρq_rai += state.precipitation.ρq_rai * (u - k̂ * v_term_rai)
=======
    k̂ = vertical_unit_vector(m, aux)
    return state.precipitation.ρq_rai * (u - k̂ * v_term)
end

function flux_first_order!(
    precip::RainModel,
    atmos::AtmosModel,
    flux::Grad,
    state::Vars,
    aux::Vars,
    t::Real,
    ts,
    direction,
)
    tend = Flux{FirstOrder}()
    args = (atmos, state, aux, t, ts, direction)
    flux.precipitation.ρq_rai = Σfluxes(eq_tends(Rain(), atmos, tend), args...)
>>>>>>> 4fbd57d7
end

function flux_second_order!(
    precip::RainModel,
    flux::Grad,
    state::Vars,
    diffusive::Vars,
    aux::Vars,
    t::Real,
    D_t,
)
    d_q_rai = (-D_t) .* diffusive.precipitation.∇q_rai

    flux_second_order!(precip, flux, state, d_q_rai)
end
function flux_second_order!(precip::RainModel, flux::Grad, state::Vars, d_q_rai)
    flux.precipitation.ρq_rai += d_q_rai * state.ρ
end

function source!(
    m::RainModel,
    source::Vars,
    atmos::AtmosModel,
    state::Vars,
    aux::Vars,
    t::Real,
    ts,
    direction,
    diffusive::Vars,
)
    tend = Source()
    args = (atmos, state, aux, t, ts, direction, diffusive)
    source.precipitation.ρq_rai =
        Σsources(eq_tends(Rain(), atmos, tend), args...)
end

<<<<<<< HEAD
"""
    RainSnowModel <: PrecipitationModel

Precipitation model with rain and snow.
"""
struct RainSnowModel <: PrecipitationModel end

vars_state(::RainSnowModel, ::Prognostic, FT) = @vars(ρq_rai::FT, ρq_sno::FT)
vars_state(::RainSnowModel, ::Gradient, FT) = @vars(q_rai::FT, q_sno::FT)
vars_state(::RainSnowModel, ::GradientFlux, FT) = @vars(∇q_rai::SVector{3, FT}, ∇q_sno::SVector{3, FT})

function atmos_nodal_update_auxiliary_state!(
    precip::RainSnowModel,
    atmos::AtmosModel,
    state::Vars,
    aux::Vars,
    t::Real,
) end

function compute_gradient_argument!(
    precip::RainSnowModel,
    transform::Vars,
    state::Vars,
    aux::Vars,
    t::Real,
)
    ρinv = 1 / state.ρ
    transform.precipitation.q_rai = state.precipitation.ρq_rai * ρinv
    transform.precipitation.q_sno = state.precipitation.ρq_sno * ρinv
end

function compute_gradient_flux!(
    precip::RainSnowModel,
    diffusive::Vars,
    ∇transform::Grad,
    state::Vars,
    aux::Vars,
    t::Real,
)
    diffusive.precipitation.∇q_rai = ∇transform.precipitation.q_rai
    diffusive.precipitation.∇q_sno = ∇transform.precipitation.q_sno
end

function flux_first_order!(
    precip::RainSnowModel,
    atmos::AtmosModel,
    flux::Grad,
    state::Vars,
    aux::Vars,
    t::Real,
    ts,
    direction,
)
    FT = eltype(state)
    u = state.ρu / state.ρ
    q_rai = state.precipitation.ρq_rai / state.ρ
    q_sno = state.precipitation.ρq_sno / state.ρ

    v_term_rai::FT = FT(0)
    if q_rai > FT(0)
        v_term_rai = terminal_velocity(
            atmos.param_set,
            atmos.param_set.microphys.rai,
            state.ρ,
            q_rai,
        )
    end
    v_term_sno::FT = FT(0)
    if q_sno > FT(0)
        v_term_sno = terminal_velocity(
            atmos.param_set,
            atmos.param_set.microphys.sno,
            state.ρ,
            q_sno,
        )
    end

    k̂ = vertical_unit_vector(atmos, aux)
    flux.precipitation.ρq_rai += state.precipitation.ρq_rai * (u - k̂ * v_term_rai)
    flux.precipitation.ρq_sno += state.precipitation.ρq_sno * (u - k̂ * v_term_sno)
end

function flux_second_order!(
    precip::RainSnowModel,
    flux::Grad,
    state::Vars,
    diffusive::Vars,
    aux::Vars,
    t::Real,
    D_t,
)
    d_q_rai = (-D_t) .* diffusive.precipitation.∇q_rai
    d_q_sno = (-D_t) .* diffusive.precipitation.∇q_sno

    flux_second_order!(precip, flux, state, d_q_rai, d_q_sno)
end
function flux_second_order!(precip::RainSnowModel, flux::Grad, state::Vars, d_q_rai, d_q_sno)
    flux.precipitation.ρq_rai += d_q_rai * state.ρ
    flux.precipitation.ρq_sno += d_q_sno * state.ρ
end

function source!(
    m::RainSnowModel,
    source::Vars,
    atmos::AtmosModel,
    state::Vars,
    aux::Vars,
    t::Real,
    ts,
    direction,
    diffusive::Vars,
)
    tend = Source()
    args = (atmos, state, aux, t, ts, direction, diffusive)
    source.precipitation.ρq_rai =
        Σsources(eq_tends(Rain(), atmos, tend), args...)
    source.precipitation.ρq_sno =
        Σsources(eq_tends(Snow(), atmos, tend), args...)
end
=======
#####
##### Tendency specifications
#####

eq_tends(pv::PV, ::RainModel, ::Flux{FirstOrder}) where {PV <: Rain} =
    (RainFlux{PV}(),)
>>>>>>> 4fbd57d7
<|MERGE_RESOLUTION|>--- conflicted
+++ resolved
@@ -55,88 +55,99 @@
 source!(::PrecipitationModel, args...) = nothing
 
 """
-    NoPrecipitation <: PrecipitationModel
-
-No precipitation.
-"""
-struct NoPrecipitation <: PrecipitationModel end
-
-"""
-    RainModel <: PrecipitationModel
-
-Precipitation model with rain.
-"""
-struct RainModel <: PrecipitationModel end
-
-vars_state(::RainModel, ::Prognostic, FT) = @vars(ρq_rai::FT)
-vars_state(::RainModel, ::Gradient, FT) = @vars(q_rai::FT)
-vars_state(::RainModel, ::GradientFlux, FT) = @vars(∇q_rai::SVector{3, FT})
-
-function atmos_nodal_update_auxiliary_state!(
-    precip::RainModel,
-    atmos::AtmosModel,
-    state::Vars,
-    aux::Vars,
-    t::Real,
-) end
-
-function compute_gradient_argument!(
-    precip::RainModel,
-    transform::Vars,
-    state::Vars,
-    aux::Vars,
-    t::Real,
-)
-    ρinv = 1 / state.ρ
-    transform.precipitation.q_rai = state.precipitation.ρq_rai * ρinv
-end
-
-function compute_gradient_flux!(
-    precip::RainModel,
-    diffusive::Vars,
-    ∇transform::Grad,
-    state::Vars,
-    aux::Vars,
-    t::Real,
-)
-    diffusive.precipitation.∇q_rai = ∇transform.precipitation.q_rai
-end
-
-"""
-    RainFlux{PV} <: TendencyDef{Flux{FirstOrder}, PV <: Rain}
-
-Computes the rain flux as a sum of air velocity and rain terminal velocity
-multiplied by the advected variable
-"""
-struct RainFlux{PV <: Rain} <: TendencyDef{Flux{FirstOrder}, PV} end
-
-function flux(::RainFlux{Rain}, m, state, aux, t, ts, direction)
+    PrecipitationFlux{PV <: Union{Rain, Snow}} <: TendencyDef{Flux{FirstOrder}, PV}
+
+Computes the precipitation flux as a sum of air velocity and terminal velocity
+multiplied by the advected variable.
+"""
+struct PrecipitationFlux{PV <: Union{Rain, Snow}} <:
+    TendencyDef{Flux{FirstOrder}, PV} end
+
+PrecipitationFlux() = (PrecipitationFlux{Rain()}, PrecipitationFlux{Snow()})
+
+function flux(::PrecipitationFlux{Rain}, m, state, aux, t, ts, direction)
     FT = eltype(state)
     u = state.ρu / state.ρ
     q_rai = state.precipitation.ρq_rai / state.ρ
 
     v_term_rai::FT = FT(0)
     if q_rai > FT(0)
-<<<<<<< HEAD
         v_term_rai = terminal_velocity(
-            atmos.param_set,
-            atmos.param_set.microphys.rai,
-=======
-        v_term = terminal_velocity(
             m.param_set,
             m.param_set.microphys.rai,
->>>>>>> 4fbd57d7
             state.ρ,
             q_rai,
         )
     end
 
-<<<<<<< HEAD
-    k̂ = vertical_unit_vector(atmos, aux)
-    flux.precipitation.ρq_rai += state.precipitation.ρq_rai * (u - k̂ * v_term_rai)
-=======
     k̂ = vertical_unit_vector(m, aux)
-    return state.precipitation.ρq_rai * (u - k̂ * v_term)
+    return state.precipitation.ρq_rai * (u - k̂ * v_term_rai)
+end
+function flux(::PrecipitationFlux{Snow}, m, state, aux, t, ts, direction)
+    FT = eltype(state)
+    u = state.ρu / state.ρ
+    q_sno = state.precipitation.ρq_sno / state.ρ
+
+    v_term_sno::FT = FT(0)
+    if q_sno > FT(0)
+        v_term_sno = terminal_velocity(
+            m.param_set,
+            m.param_set.microphys.sno,
+            state.ρ,
+            q_sno,
+        )
+    end
+
+    k̂ = vertical_unit_vector(m, aux)
+    return state.precipitation.ρq_sno * (u - k̂ * v_term_sno)
+end
+
+"""
+    NoPrecipitation <: PrecipitationModel
+
+No precipitation.
+"""
+struct NoPrecipitation <: PrecipitationModel end
+
+"""
+    RainModel <: PrecipitationModel
+
+Precipitation model with rain.
+"""
+struct RainModel <: PrecipitationModel end
+
+vars_state(::RainModel, ::Prognostic, FT) = @vars(ρq_rai::FT)
+vars_state(::RainModel, ::Gradient, FT) = @vars(q_rai::FT)
+vars_state(::RainModel, ::GradientFlux, FT) = @vars(∇q_rai::SVector{3, FT})
+
+function atmos_nodal_update_auxiliary_state!(
+    precip::RainModel,
+    atmos::AtmosModel,
+    state::Vars,
+    aux::Vars,
+    t::Real,
+) end
+
+function compute_gradient_argument!(
+    precip::RainModel,
+    transform::Vars,
+    state::Vars,
+    aux::Vars,
+    t::Real,
+)
+    ρinv = 1 / state.ρ
+    transform.precipitation.q_rai = state.precipitation.ρq_rai * ρinv
+end
+
+function compute_gradient_flux!(
+    precip::RainModel,
+    diffusive::Vars,
+    ∇transform::Grad,
+    state::Vars,
+    aux::Vars,
+    t::Real,
+)
+    diffusive.precipitation.∇q_rai = ∇transform.precipitation.q_rai
 end
 
 function flux_first_order!(
@@ -152,7 +163,6 @@
     tend = Flux{FirstOrder}()
     args = (atmos, state, aux, t, ts, direction)
     flux.precipitation.ρq_rai = Σfluxes(eq_tends(Rain(), atmos, tend), args...)
->>>>>>> 4fbd57d7
 end
 
 function flux_second_order!(
@@ -189,7 +199,6 @@
         Σsources(eq_tends(Rain(), atmos, tend), args...)
 end
 
-<<<<<<< HEAD
 """
     RainSnowModel <: PrecipitationModel
 
@@ -243,33 +252,10 @@
     ts,
     direction,
 )
-    FT = eltype(state)
-    u = state.ρu / state.ρ
-    q_rai = state.precipitation.ρq_rai / state.ρ
-    q_sno = state.precipitation.ρq_sno / state.ρ
-
-    v_term_rai::FT = FT(0)
-    if q_rai > FT(0)
-        v_term_rai = terminal_velocity(
-            atmos.param_set,
-            atmos.param_set.microphys.rai,
-            state.ρ,
-            q_rai,
-        )
-    end
-    v_term_sno::FT = FT(0)
-    if q_sno > FT(0)
-        v_term_sno = terminal_velocity(
-            atmos.param_set,
-            atmos.param_set.microphys.sno,
-            state.ρ,
-            q_sno,
-        )
-    end
-
-    k̂ = vertical_unit_vector(atmos, aux)
-    flux.precipitation.ρq_rai += state.precipitation.ρq_rai * (u - k̂ * v_term_rai)
-    flux.precipitation.ρq_sno += state.precipitation.ρq_sno * (u - k̂ * v_term_sno)
+    tend = Flux{FirstOrder}()
+    args = (atmos, state, aux, t, ts, direction)
+    flux.precipitation.ρq_rai = Σfluxes(eq_tends(Rain(), atmos, tend), args...)
+    flux.precipitation.ρq_sno = Σfluxes(eq_tends(Snow(), atmos, tend), args...)
 end
 
 function flux_second_order!(
@@ -309,11 +295,15 @@
     source.precipitation.ρq_sno =
         Σsources(eq_tends(Snow(), atmos, tend), args...)
 end
-=======
+
 #####
 ##### Tendency specifications
 #####
 
 eq_tends(pv::PV, ::RainModel, ::Flux{FirstOrder}) where {PV <: Rain} =
-    (RainFlux{PV}(),)
->>>>>>> 4fbd57d7
+    (PrecipitationFlux{PV}(),)
+
+eq_tends(pv::PV, ::RainSnowModel, ::Flux{FirstOrder}) where {PV <: Rain} =
+    (PrecipitationFlux{PV}(),)
+eq_tends(pv::PV, ::RainSnowModel, ::Flux{FirstOrder}) where {PV <: Snow} =
+    (PrecipitationFlux{PV}(),)