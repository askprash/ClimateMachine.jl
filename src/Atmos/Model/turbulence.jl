--- conflicted
+++ resolved
@@ -134,8 +134,7 @@
   return state.ρ * normS * f_b² * T(m.C_smag * aux.turbulence.Δ)^2
 end
 function scaled_momentum_flux_tensor(m::SmagorinskyLilly, ρν, S)
-<<<<<<< HEAD
-  (-2*ρν) .* S
+  (-2*ρν) * S
 end
 
 """
@@ -162,8 +161,4 @@
   publisher={AIP}
 }
 
-"""
-=======
-  (-2*ρν) * S
-end
->>>>>>> 84327981
+"""