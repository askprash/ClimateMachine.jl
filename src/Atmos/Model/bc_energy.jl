abstract type EnergyBC end

using ..TurbulenceClosures

"""
    Insulating() :: EnergyBC

No energy flux across the boundary.
"""
struct Insulating <: EnergyBC end
function boundary_state!(nf, bc_energy::Insulating, atmos::AtmosModel, args...) end


"""
    PrescribedTemperature(fn) :: EnergyBC

Prescribe the temperature at the boundary by `fn`, a function with signature
`fn(state, aux, t)` returning the temperature (in K).
"""
struct PrescribedTemperature{FN} <: EnergyBC
    fn::FN
end
function boundary_state!(
    nf,
    bc_energy::PrescribedTemperature,
    atmos::AtmosModel,
    state⁺,
    aux⁺,
    n,
    state⁻,
    aux⁻,
    t,
    args...,
)
    FT = eltype(aux⁻)
    _T_0::FT = T_0(atmos.param_set)
    _cv_d::FT = cv_d(atmos.param_set)

    T = bc_energy.fn(state⁻, aux⁻, t)
    E_int⁺ = state⁺.ρ * _cv_d * (T - _T_0)
    state⁺.ρe =
        E_int⁺ + state⁺.ρ * gravitational_potential(atmos.orientation, aux⁻)
end
<<<<<<< HEAD

=======
function atmos_energy_normal_boundary_flux_second_order!(
    nf,
    bc_energy::PrescribedTemperature,
    atmos,
    fluxᵀn,
    n⁻,
    state⁻,
    diffusive⁻,
    hyperdiffusive⁻,
    aux⁻,
    state⁺,
    diffusive⁺,
    hyperdiffusive⁺,
    aux⁺,
    bctype,
    t,
    args...,
)

    # TODO: figure out a better way...
    ν, D_t, _ = turbulence_tensors(atmos, state⁻, diffusive⁻, aux⁻, t)
    d_h_tot = -D_t .* diffusive⁻.∇h_tot
    nd_h_tot = dot(n⁻, d_h_tot)
    # both sides involve projections of normals, so signs are consistent
    fluxᵀn.ρe += nd_h_tot * state⁻.ρ
end
>>>>>>> 06446a3b


"""
    PrescribedEnergyFlux(fn) :: EnergyBC

Prescribe the net inward energy flux across the boundary by `fn`, a function
with signature `fn(state, aux, t)`, returning the flux (in W/m^2).
"""
struct PrescribedEnergyFlux{FN} <: EnergyBC
    fn::FN
end
function boundary_state!(
    nf,
    bc_energy::PrescribedEnergyFlux,
    atmos::AtmosModel,
    args...,
)
    nothing
end
function numerical_boundary_flux_second_order!(
    nf,
    bc_energy::PrescribedEnergyFlux,
    atmos::AtmosModel,
    fluxᵀn::Vars,
    n⁻,
    state⁻,
    diffusive⁻,
    hyperdiffusive⁻,
    aux⁻,
    state⁺,
    diffusive⁺,
    hyperdiffusive⁺,
    aux⁺,
    t,
    args...,
)

    # DG normal is defined in the outward direction
    # we want to prescribe the inward flux
    fluxᵀn.ρe -= bc_energy.fn(state⁻, aux⁻, t)
end

"""
    BulkFormulaEnergy(fn) :: EnergyBC

Calculate the net inward energy flux across the boundary. The drag
coefficient is `C_h = fn_C_h(state, aux, t, normu_int_tan)`. The surface
temperature and q_tot are `T, q_tot = fn_T_and_q_tot(state, aux, t)`.

Return the flux (in W m^-2).
"""
struct BulkFormulaEnergy{FNX, FNTM} <: EnergyBC
    fn_C_h::FNX
    fn_T_and_q_tot::FNTM
end
function boundary_state!(
    nf,
    bc_energy::BulkFormulaEnergy,
    atmos,
    args...,
) end
function numerical_boundary_flux_second_order!(
    nf,
    bc_energy::BulkFormulaEnergy,
    atmos::AtmosModel,
    fluxᵀn::Vars,
    n⁻,
<<<<<<< HEAD
    state_sfc⁻,
    diff_sfc⁻,
    hyperdiff_sfc⁻,
    aux_sfc⁻,
    state_sfc⁺,
    diff_sfc⁺,
    hyperdiff_sfc⁺,
    aux_sfc⁺,
=======
    state⁻,
    diffusive⁻,
    hyperdiffusive⁻,
    aux⁻,
    state⁺,
    diffusive⁺,
    hyperdiffusive⁺,
    aux⁺,
    bctype,
>>>>>>> 06446a3b
    t,
    state_int⁻,
    diffusive_int⁻,
    aux_int⁻,
)

    u_int⁻ = state_int⁻.ρu / state_int⁻.ρ
    u_int⁻_tan = projection_tangential(atmos, aux_int⁻, u_int⁻)
    normu_int⁻_tan = norm(u_int⁻_tan)
    C_h = bc_energy.fn_C_h(state⁻, aux⁻, t, normu_int⁻_tan)
    T, q_tot = bc_energy.fn_T_and_q_tot(state⁻, aux⁻, t)

    # calculate MSE from the states at the boundary and at the interior point
    ts = TemperatureSHumEquil(atmos.param_set, T, state⁻.ρ, q_tot)
    ts_int = thermo_state(atmos, atmos.moisture, state_int⁻, aux_int⁻)
    e_pot = gravitational_potential(atmos.orientation, aux⁻)
    e_pot_int = gravitational_potential(atmos.orientation, aux_int⁻)
    MSE = moist_static_energy(ts, e_pot)
    MSE_int = moist_static_energy(ts_int, e_pot_int)

    # TODO: use the correct density at the surface
    ρ_avg = average_density(state⁻.ρ, state_int⁻.ρ)
    # NOTE: difference from design docs since normal points outwards
    fluxᵀn.ρe -= C_h * ρ_avg * normu_int⁻_tan * (MSE - MSE_int)
end<|MERGE_RESOLUTION|>--- conflicted
+++ resolved
@@ -41,36 +41,6 @@
     state⁺.ρe =
         E_int⁺ + state⁺.ρ * gravitational_potential(atmos.orientation, aux⁻)
 end
-<<<<<<< HEAD
-
-=======
-function atmos_energy_normal_boundary_flux_second_order!(
-    nf,
-    bc_energy::PrescribedTemperature,
-    atmos,
-    fluxᵀn,
-    n⁻,
-    state⁻,
-    diffusive⁻,
-    hyperdiffusive⁻,
-    aux⁻,
-    state⁺,
-    diffusive⁺,
-    hyperdiffusive⁺,
-    aux⁺,
-    bctype,
-    t,
-    args...,
-)
-
-    # TODO: figure out a better way...
-    ν, D_t, _ = turbulence_tensors(atmos, state⁻, diffusive⁻, aux⁻, t)
-    d_h_tot = -D_t .* diffusive⁻.∇h_tot
-    nd_h_tot = dot(n⁻, d_h_tot)
-    # both sides involve projections of normals, so signs are consistent
-    fluxᵀn.ρe += nd_h_tot * state⁻.ρ
-end
->>>>>>> 06446a3b
 
 
 """
@@ -138,16 +108,6 @@
     atmos::AtmosModel,
     fluxᵀn::Vars,
     n⁻,
-<<<<<<< HEAD
-    state_sfc⁻,
-    diff_sfc⁻,
-    hyperdiff_sfc⁻,
-    aux_sfc⁻,
-    state_sfc⁺,
-    diff_sfc⁺,
-    hyperdiff_sfc⁺,
-    aux_sfc⁺,
-=======
     state⁻,
     diffusive⁻,
     hyperdiffusive⁻,
@@ -157,7 +117,6 @@
     hyperdiffusive⁺,
     aux⁺,
     bctype,
->>>>>>> 06446a3b
     t,
     state_int⁻,
     diffusive_int⁻,
