#### Create states

<<<<<<< HEAD
function create_conservative_state(
    ::Type{MPIStateArray},
    balance_law::BalanceLaw,
    grid,
=======
function create_state(
    balance_law,
    grid,
    st::AbstractStateType;
    fill_nan = false,
>>>>>>> 50d8f9e4
)
    topology = grid.topology
    Np = dofs_per_element(grid)

    h_vgeo = Array(grid.vgeo)
    FT = eltype(h_vgeo)
    DA = arraytype(grid)

    weights = view(h_vgeo, :, grid.Mid, :)
    weights = reshape(weights, size(weights, 1), 1, size(weights, 2))

    # TODO: Clean up this MPIStateArray interface...
    ns = number_states(balance_law, st)
    st isa GradientLaplacian && (ns = 3ns)
    V = vars_state(balance_law, st, FT)
    state = MPIStateArray{FT, V}(
        topology.mpicomm,
        DA,
        Np,
        ns,
        length(topology.elems),
        realelems = topology.realelems,
        ghostelems = topology.ghostelems,
        vmaprecv = grid.vmaprecv,
        vmapsend = grid.vmapsend,
        nabrtorank = topology.nabrtorank,
        nabrtovmaprecv = grid.nabrtovmaprecv,
        nabrtovmapsend = grid.nabrtovmapsend,
        weights = weights,
    )
    fill_nan && fill!(state, NaN)
    return state
end
function create_conservative_state(::Type{Array}, balance_law::BalanceLaw, grid)
    topology = grid.topology
    FT = eltype(grid.vgeo)
    Np = dofs_per_element(grid)
    return Array{FT}(
        undef,
        (
            Np,
            number_state_conservative(balance_law, FT),
            length(topology.elems),
        ),
    )
end

<<<<<<< HEAD
function create_auxiliary_state(::Type{MPIStateArray}, balance_law, grid)
    topology = grid.topology
    Np = dofs_per_element(grid)

    h_vgeo = Array(grid.vgeo)
    FT = eltype(h_vgeo)
    DA = arraytype(grid)

    weights = view(h_vgeo, :, grid.Mid, :)
    weights = reshape(weights, size(weights, 1), 1, size(weights, 2))

    V = vars_state_auxiliary(balance_law, FT)
    state_auxiliary = MPIStateArray{FT, V}(
        topology.mpicomm,
        DA,
        Np,
        number_state_auxiliary(balance_law, FT),
        length(topology.elems),
        realelems = topology.realelems,
        ghostelems = topology.ghostelems,
        vmaprecv = grid.vmaprecv,
        vmapsend = grid.vmapsend,
        nabrtorank = topology.nabrtorank,
        nabrtovmaprecv = grid.nabrtovmaprecv,
        nabrtovmapsend = grid.nabrtovmapsend,
        weights = weights,
    )
    init_auxiliary_state!(state_auxiliary, balance_law, grid)
    return state_auxiliary
end
function create_auxiliary_state(::Type{Array}, balance_law, grid)
    topology = grid.topology
    FT = eltype(grid.vgeo)
    Np = dofs_per_element(grid)
    state_auxiliary = Array{FT}(
        undef,
        (Np, number_state_auxiliary(balance_law, FT), length(topology.elems)),
    )
    init_auxiliary_state!(state_auxiliary, balance_law, grid)
    return state_auxiliary
end

function init_auxiliary_state!(state_auxiliary, balance_law, grid)
    topology = grid.topology
    dim = dimensionality(grid)
    polyorder = polynomialorder(grid)
    vgeo = grid.vgeo
    device = array_device(state_auxiliary)
    Np = dofs_per_element(grid)
=======
function init_state(state, balance_law, grid, ::Auxiliary)
    topology = grid.topology
    Np = dofs_per_element(grid)
    dim = dimensionality(grid)
    polyorder = polynomialorder(grid)
    vgeo = grid.vgeo
    device = array_device(state)
>>>>>>> 50d8f9e4
    nrealelem = length(topology.realelems)
    event = Event(device)
    event = kernel_init_state_auxiliary!(device, min(Np, 1024), Np * nrealelem)(
        balance_law,
        Val(dim),
        Val(polyorder),
<<<<<<< HEAD
        data(state_auxiliary),
=======
        state.data,
>>>>>>> 50d8f9e4
        vgeo,
        topology.realelems,
        dependencies = (event,),
    )
    event = MPIStateArrays.begin_ghost_exchange!(state; dependencies = event)
    event = MPIStateArrays.end_ghost_exchange!(state; dependencies = event)
    wait(device, event)

<<<<<<< HEAD
    return state_auxiliary
end

function create_gradient_state(::Type{MPIStateArray}, balance_law, grid)
    topology = grid.topology
    Np = dofs_per_element(grid)

    h_vgeo = Array(grid.vgeo)
    FT = eltype(h_vgeo)
    DA = arraytype(grid)

    weights = view(h_vgeo, :, grid.Mid, :)
    weights = reshape(weights, size(weights, 1), 1, size(weights, 2))

    # TODO: Clean up this MPIStateArray interface...
    V = vars_state_gradient_flux(balance_law, FT)
    state_gradient_flux = MPIStateArray{FT, V}(
        topology.mpicomm,
        DA,
        Np,
        number_state_gradient_flux(balance_law, FT),
        length(topology.elems),
        realelems = topology.realelems,
        ghostelems = topology.ghostelems,
        vmaprecv = grid.vmaprecv,
        vmapsend = grid.vmapsend,
        nabrtorank = topology.nabrtorank,
        nabrtovmaprecv = grid.nabrtovmaprecv,
        nabrtovmapsend = grid.nabrtovmapsend,
        weights = weights,
    )

    return state_gradient_flux
end

function create_gradient_state(::Type{Array}, balance_law, grid)
    topology = grid.topology
    Np = dofs_per_element(grid)
    FT = eltype(grid.vgeo)
    state_gradient_flux = Array{FT}(
        undef,
        (
            Np,
            number_state_gradient_flux(balance_law, FT),
            length(topology.elems),
        ),
    )
    return state_gradient_flux
end

function create_higher_order_states(::Type{MPIStateArray}, balance_law, grid)
    topology = grid.topology
    Np = dofs_per_element(grid)

    h_vgeo = Array(grid.vgeo)
    FT = eltype(h_vgeo)
    DA = arraytype(grid)

    weights = view(h_vgeo, :, grid.Mid, :)
    weights = reshape(weights, size(weights, 1), 1, size(weights, 2))

    ngradlapstate = num_gradient_laplacian(balance_law, FT)
    # TODO: Clean up this MPIStateArray interface...
    V = vars_gradient_laplacian(balance_law, FT)
    Qhypervisc_grad = MPIStateArray{FT, V}(
        topology.mpicomm,
        DA,
        Np,
        3ngradlapstate,
        length(topology.elems),
        realelems = topology.realelems,
        ghostelems = topology.ghostelems,
        vmaprecv = grid.vmaprecv,
        vmapsend = grid.vmapsend,
        nabrtorank = topology.nabrtorank,
        nabrtovmaprecv = grid.nabrtovmaprecv,
        nabrtovmapsend = grid.nabrtovmapsend,
        weights = weights,
    )

    V = vars_hyperdiffusive(balance_law, FT)
    Qhypervisc_div = MPIStateArray{FT, V}(
        topology.mpicomm,
        DA,
        Np,
        ngradlapstate,
        length(topology.elems),
        realelems = topology.realelems,
        ghostelems = topology.ghostelems,
        vmaprecv = grid.vmaprecv,
        vmapsend = grid.vmapsend,
        nabrtorank = topology.nabrtorank,
        nabrtovmaprecv = grid.nabrtovmaprecv,
        nabrtovmapsend = grid.nabrtovmapsend,
        weights = weights,
    )
    return Qhypervisc_grad, Qhypervisc_div
end

function create_higher_order_states(::Type{Array}, balance_law, grid)
    topology = grid.topology
    Np = dofs_per_element(grid)
    FT = eltype(grid.vgeo)
    ngradlapstate = num_gradient_laplacian(balance_law, FT)
    Qhypervisc_grad =
        Array{FT}(undef, (Np, 3ngradlapstate, length(topology.elems)))
    Qhypervisc_div =
        Array{FT}(undef, (Np, ngradlapstate, length(topology.elems)))
    return Qhypervisc_grad, Qhypervisc_div
=======
    return state
>>>>>>> 50d8f9e4
end<|MERGE_RESOLUTION|>--- conflicted
+++ resolved
@@ -1,17 +1,11 @@
 #### Create states
 
-<<<<<<< HEAD
-function create_conservative_state(
-    ::Type{MPIStateArray},
-    balance_law::BalanceLaw,
-    grid,
-=======
 function create_state(
+    ArrayType::Type{Union{MPIStateArray,Array}},
     balance_law,
     grid,
     st::AbstractStateType;
     fill_nan = false,
->>>>>>> 50d8f9e4
 )
     topology = grid.topology
     Np = dofs_per_element(grid)
@@ -27,89 +21,36 @@
     ns = number_states(balance_law, st)
     st isa GradientLaplacian && (ns = 3ns)
     V = vars_state(balance_law, st, FT)
-    state = MPIStateArray{FT, V}(
-        topology.mpicomm,
-        DA,
-        Np,
-        ns,
-        length(topology.elems),
-        realelems = topology.realelems,
-        ghostelems = topology.ghostelems,
-        vmaprecv = grid.vmaprecv,
-        vmapsend = grid.vmapsend,
-        nabrtorank = topology.nabrtorank,
-        nabrtovmaprecv = grid.nabrtovmaprecv,
-        nabrtovmapsend = grid.nabrtovmapsend,
-        weights = weights,
-    )
+    if ArrayType isa MPIStateArray
+        state = MPIStateArray{FT, V}(
+            topology.mpicomm,
+            DA,
+            Np,
+            ns,
+            length(topology.elems),
+            realelems = topology.realelems,
+            ghostelems = topology.ghostelems,
+            vmaprecv = grid.vmaprecv,
+            vmapsend = grid.vmapsend,
+            nabrtorank = topology.nabrtorank,
+            nabrtovmaprecv = grid.nabrtovmaprecv,
+            nabrtovmapsend = grid.nabrtovmapsend,
+            weights = weights,
+        )
+    else
+        state = Array{FT}(
+            undef,
+            (
+                Np,
+                number_state(balance_law, st),
+                length(topology.elems),
+            ),
+        )
+    end
     fill_nan && fill!(state, NaN)
     return state
 end
-function create_conservative_state(::Type{Array}, balance_law::BalanceLaw, grid)
-    topology = grid.topology
-    FT = eltype(grid.vgeo)
-    Np = dofs_per_element(grid)
-    return Array{FT}(
-        undef,
-        (
-            Np,
-            number_state_conservative(balance_law, FT),
-            length(topology.elems),
-        ),
-    )
-end
 
-<<<<<<< HEAD
-function create_auxiliary_state(::Type{MPIStateArray}, balance_law, grid)
-    topology = grid.topology
-    Np = dofs_per_element(grid)
-
-    h_vgeo = Array(grid.vgeo)
-    FT = eltype(h_vgeo)
-    DA = arraytype(grid)
-
-    weights = view(h_vgeo, :, grid.Mid, :)
-    weights = reshape(weights, size(weights, 1), 1, size(weights, 2))
-
-    V = vars_state_auxiliary(balance_law, FT)
-    state_auxiliary = MPIStateArray{FT, V}(
-        topology.mpicomm,
-        DA,
-        Np,
-        number_state_auxiliary(balance_law, FT),
-        length(topology.elems),
-        realelems = topology.realelems,
-        ghostelems = topology.ghostelems,
-        vmaprecv = grid.vmaprecv,
-        vmapsend = grid.vmapsend,
-        nabrtorank = topology.nabrtorank,
-        nabrtovmaprecv = grid.nabrtovmaprecv,
-        nabrtovmapsend = grid.nabrtovmapsend,
-        weights = weights,
-    )
-    init_auxiliary_state!(state_auxiliary, balance_law, grid)
-    return state_auxiliary
-end
-function create_auxiliary_state(::Type{Array}, balance_law, grid)
-    topology = grid.topology
-    FT = eltype(grid.vgeo)
-    Np = dofs_per_element(grid)
-    state_auxiliary = Array{FT}(
-        undef,
-        (Np, number_state_auxiliary(balance_law, FT), length(topology.elems)),
-    )
-    init_auxiliary_state!(state_auxiliary, balance_law, grid)
-    return state_auxiliary
-end
-
-function init_auxiliary_state!(state_auxiliary, balance_law, grid)
-    topology = grid.topology
-    dim = dimensionality(grid)
-    polyorder = polynomialorder(grid)
-    vgeo = grid.vgeo
-    device = array_device(state_auxiliary)
-    Np = dofs_per_element(grid)
-=======
 function init_state(state, balance_law, grid, ::Auxiliary)
     topology = grid.topology
     Np = dofs_per_element(grid)
@@ -117,18 +58,13 @@
     polyorder = polynomialorder(grid)
     vgeo = grid.vgeo
     device = array_device(state)
->>>>>>> 50d8f9e4
     nrealelem = length(topology.realelems)
     event = Event(device)
     event = kernel_init_state_auxiliary!(device, min(Np, 1024), Np * nrealelem)(
         balance_law,
         Val(dim),
         Val(polyorder),
-<<<<<<< HEAD
-        data(state_auxiliary),
-=======
-        state.data,
->>>>>>> 50d8f9e4
+        data(state),
         vgeo,
         topology.realelems,
         dependencies = (event,),
@@ -137,117 +73,5 @@
     event = MPIStateArrays.end_ghost_exchange!(state; dependencies = event)
     wait(device, event)
 
-<<<<<<< HEAD
-    return state_auxiliary
-end
-
-function create_gradient_state(::Type{MPIStateArray}, balance_law, grid)
-    topology = grid.topology
-    Np = dofs_per_element(grid)
-
-    h_vgeo = Array(grid.vgeo)
-    FT = eltype(h_vgeo)
-    DA = arraytype(grid)
-
-    weights = view(h_vgeo, :, grid.Mid, :)
-    weights = reshape(weights, size(weights, 1), 1, size(weights, 2))
-
-    # TODO: Clean up this MPIStateArray interface...
-    V = vars_state_gradient_flux(balance_law, FT)
-    state_gradient_flux = MPIStateArray{FT, V}(
-        topology.mpicomm,
-        DA,
-        Np,
-        number_state_gradient_flux(balance_law, FT),
-        length(topology.elems),
-        realelems = topology.realelems,
-        ghostelems = topology.ghostelems,
-        vmaprecv = grid.vmaprecv,
-        vmapsend = grid.vmapsend,
-        nabrtorank = topology.nabrtorank,
-        nabrtovmaprecv = grid.nabrtovmaprecv,
-        nabrtovmapsend = grid.nabrtovmapsend,
-        weights = weights,
-    )
-
-    return state_gradient_flux
-end
-
-function create_gradient_state(::Type{Array}, balance_law, grid)
-    topology = grid.topology
-    Np = dofs_per_element(grid)
-    FT = eltype(grid.vgeo)
-    state_gradient_flux = Array{FT}(
-        undef,
-        (
-            Np,
-            number_state_gradient_flux(balance_law, FT),
-            length(topology.elems),
-        ),
-    )
-    return state_gradient_flux
-end
-
-function create_higher_order_states(::Type{MPIStateArray}, balance_law, grid)
-    topology = grid.topology
-    Np = dofs_per_element(grid)
-
-    h_vgeo = Array(grid.vgeo)
-    FT = eltype(h_vgeo)
-    DA = arraytype(grid)
-
-    weights = view(h_vgeo, :, grid.Mid, :)
-    weights = reshape(weights, size(weights, 1), 1, size(weights, 2))
-
-    ngradlapstate = num_gradient_laplacian(balance_law, FT)
-    # TODO: Clean up this MPIStateArray interface...
-    V = vars_gradient_laplacian(balance_law, FT)
-    Qhypervisc_grad = MPIStateArray{FT, V}(
-        topology.mpicomm,
-        DA,
-        Np,
-        3ngradlapstate,
-        length(topology.elems),
-        realelems = topology.realelems,
-        ghostelems = topology.ghostelems,
-        vmaprecv = grid.vmaprecv,
-        vmapsend = grid.vmapsend,
-        nabrtorank = topology.nabrtorank,
-        nabrtovmaprecv = grid.nabrtovmaprecv,
-        nabrtovmapsend = grid.nabrtovmapsend,
-        weights = weights,
-    )
-
-    V = vars_hyperdiffusive(balance_law, FT)
-    Qhypervisc_div = MPIStateArray{FT, V}(
-        topology.mpicomm,
-        DA,
-        Np,
-        ngradlapstate,
-        length(topology.elems),
-        realelems = topology.realelems,
-        ghostelems = topology.ghostelems,
-        vmaprecv = grid.vmaprecv,
-        vmapsend = grid.vmapsend,
-        nabrtorank = topology.nabrtorank,
-        nabrtovmaprecv = grid.nabrtovmaprecv,
-        nabrtovmapsend = grid.nabrtovmapsend,
-        weights = weights,
-    )
-    return Qhypervisc_grad, Qhypervisc_div
-end
-
-function create_higher_order_states(::Type{Array}, balance_law, grid)
-    topology = grid.topology
-    Np = dofs_per_element(grid)
-    FT = eltype(grid.vgeo)
-    ngradlapstate = num_gradient_laplacian(balance_law, FT)
-    Qhypervisc_grad =
-        Array{FT}(undef, (Np, 3ngradlapstate, length(topology.elems)))
-    Qhypervisc_div =
-        Array{FT}(undef, (Np, ngradlapstate, length(topology.elems)))
-    return Qhypervisc_grad, Qhypervisc_div
-=======
     return state
->>>>>>> 50d8f9e4
 end