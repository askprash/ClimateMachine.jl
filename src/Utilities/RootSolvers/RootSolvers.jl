"""
# RootSolvers

Module containing functions for solving roots of non-linear
equations. See [`find_zero`](@ref).


## Example

```
using CLIMA.Utilities.RootSolvers

sol = find_zero(x -> x^2 - 100^2, 0.0, 1000.0, SecantMethod(), CompactSolution())
x_root = sol.root
converged = sol.converged
```

"""
module RootSolvers

<<<<<<< HEAD
export find_zero, SecantMethod, RegulaFalsiMethod, NewtonsMethodAD, NewtonsMethod
=======
export find_zero, SecantMethod, RegulaFalsiMethod, NewtonsMethod
export CompactSolution, VerboseSolution
>>>>>>> 055b0d67

import ForwardDiff

abstract type RootSolvingMethod end
Base.broadcastable(method::RootSolvingMethod) = Ref(method)

struct SecantMethod <: RootSolvingMethod end
struct RegulaFalsiMethod <: RootSolvingMethod end
struct NewtonsMethodAD <: RootSolvingMethod end
struct NewtonsMethod <: RootSolvingMethod end

abstract type SolutionType end
Base.broadcastable(soltype::SolutionType) = Ref(soltype)

"""
    VerboseSolution <: SolutionType

Used to return a [`VerboseSolutionResults`](@ref)
"""
struct VerboseSolution <: SolutionType end

abstract type AbstractSolutionResults{AbstractFloat} end

struct VerboseSolutionResults{FT} <: AbstractSolutionResults{FT}
  "solution ``x^*`` of the root of the equation ``f(x^*) = 0``"
  root::FT
  "indicates convergence"
  converged::Bool
  "error of the root of the equation ``f(x^*) = 0``"
  err::FT
  "number of iterations performed"
  iter_performed::Int
  "solution per iteration"
  root_history::Vector{FT}
  "error of the root of the equation ``f(x^*) = 0`` per iteration"
  err_history::Vector{FT}
end
SolutionResults(soltype::VerboseSolution, args...) = VerboseSolutionResults(args...)


"""
    CompactSolution <: SolutionType

Used to return a [`CompactSolutionResults`](@ref)
"""
struct CompactSolution <: SolutionType end

struct CompactSolutionResults{FT} <: AbstractSolutionResults{FT}
  "solution ``x^*`` of the root of the equation ``f(x^*) = 0``"
  root::FT
  "indicates convergence"
  converged::Bool
end
SolutionResults(soltype::CompactSolution, root, converged, args...) = CompactSolutionResults(root, converged)

init_history(::VerboseSolution, x::FT) where {FT<:AbstractFloat} = FT[x]
init_history(::CompactSolution, x) = nothing
init_history(::VerboseSolution, ::Type{FT}) where {FT<:AbstractFloat} = FT[]
init_history(::CompactSolution, ::Type{FT}) where {FT<:AbstractFloat} = nothing

push_history!(history::Vector{FT}, x::FT, ::VerboseSolution) where {FT<:AbstractFloat} =
  push!(history, x)
push_history!(history::Nothing, x::FT, ::CompactSolution) where {FT<:AbstractFloat} =
  nothing


# TODO: CuArrays.jl has trouble with isapprox on 1.1
# we use simple checks for now, will switch to relative checks later.

"""
<<<<<<< HEAD
    x, converged = find_zero(f[, f′], x0[, x1], method,
                             xatol=1e-3,
                             maxiters=10_000)
=======
    sol = find_zero(f, x0[, x1], method, solutiontype,
                    xatol=1e-3,
                    maxiters=10_000)
>>>>>>> 055b0d67

Finds the nearest root of `f` to `x0` and `x1`. Returns a the value of the root `x` such
that `f(x) ≈ 0`, and a Boolean value `converged` indicating convergence.

`method` can be one of:
- `SecantMethod()`: [Secant method](https://en.wikipedia.org/wiki/Secant_method)
- `RegulaFalsiMethod()`: [Regula Falsi method](https://en.wikipedia.org/wiki/False_position_method#The_regula_falsi_(false_position)_method).
- `NewtonsMethodAD()`: [Newton's method](https://en.wikipedia.org/wiki/Newton%27s_method) using Automatic Differentiation
  - The `x1` argument is omitted for Newton's method.
- `NewtonsMethod()`: [Newton's method](https://en.wikipedia.org/wiki/Newton%27s_method)
  - The `x1` argument is omitted for Newton's method.
  - `f′`: derivative of function `f` whose zero is sought

The keyword arguments:
- `xatol` is the absolute tolerance of the input.
- `maxiters` is the maximum number of iterations.
"""
function find_zero end

function find_zero(f::F, x0::FT, x1::FT, ::SecantMethod, soltype::SolutionType,
                   xatol=FT(1e-3),
                   maxiters=10_000) where {F, FT<:AbstractFloat}
  y0 = f(x0)
  y1 = f(x1)
  x_history = init_history(soltype, x0)
  y_history = init_history(soltype, y0)
  for i in 1:maxiters
    Δx = x1 - x0
    Δy = y1 - y0
    x0, y0 = x1, y1
    push_history!(x_history, x0, soltype)
    push_history!(y_history, y0, soltype)
    x1 -= y1 * Δx / Δy
    y1 = f(x1)
    if abs(x0-x1) <= xatol
      return SolutionResults(soltype, x1, true, y1, i, x_history, y_history)
    end
  end
  return SolutionResults(soltype, x1, false, y1, maxiters, x_history, y_history)
end

function find_zero(f::F, x0::FT, x1::FT, ::RegulaFalsiMethod, soltype::SolutionType,
                   xatol=FT(1e-3),
                   maxiters=10_000) where {F, FT<:AbstractFloat}
  y0 = f(x0)
  y1 = f(x1)
  @assert y0 * y1 < 0
  x_history = init_history(soltype, x0)
  y_history = init_history(soltype, y0)
  lastside = 0
  local x, y
  for i in 1:maxiters
    x = (x0 * y1 - x1 * y0)/ (y1 - y0)
    y = f(x)
    push_history!(x_history, x, soltype)
    push_history!(y_history, y, soltype)
    if y * y0 < 0
      if abs(x-x1) <= xatol
        return SolutionResults(soltype, x, true, y, i, x_history, y_history)
      end
      x1, y1 = x, y
      if lastside == +1
        y0 /= 2
      end
      lastside = +1
    else
      if abs(x0-x) <= xatol
        return SolutionResults(soltype, x, true, y, i, x_history, y_history)
      end
      x0, y0 = x, y
      if lastside == -1
        y1 /= 2
      end
      lastside = -1
    end
  end
  return SolutionResults(soltype, x, false, y, maxiters, x_history, y_history)
end


"""
    value_deriv(f, x)

Compute the value and derivative `f(x)` using ForwardDiff.jl.
"""
function value_deriv(f, x::FT) where {FT}
    tag = typeof(ForwardDiff.Tag(f, FT))
    y = f(ForwardDiff.Dual{tag}(x,one(x)))
    ForwardDiff.value(tag, y), ForwardDiff.partials(tag, y, 1)
end

<<<<<<< HEAD
function find_zero(f::F, x0::T, ::NewtonsMethodAD,
                   xatol=1e-3,
                   maxiters=10_000) where {F, T<:AbstractFloat}
=======
function find_zero(f::F, x0::FT, ::NewtonsMethod, soltype::SolutionType,
                   xatol=FT(1e-3),
                   maxiters=10_000) where {F, FT<:AbstractFloat}
  local y
  x_history = init_history(soltype, FT)
  y_history = init_history(soltype, FT)
  if soltype isa VerboseSolution
    y,y′ = value_deriv(f, x0)
    push_history!(x_history, x0, soltype)
    push_history!(y_history, y , soltype)
  end
>>>>>>> 055b0d67
  for i in 1:maxiters
    y,y′ = value_deriv(f, x0)
    x1 = x0 - y/y′
    push_history!(x_history, x1, soltype)
    push_history!(y_history, y,  soltype)
    if abs(x0-x1) <= xatol
      return SolutionResults(soltype, x1, true, y, i, x_history, y_history)
    end
    x0 = x1
  end
  return SolutionResults(soltype, x0, false, y, maxiters, x_history, y_history)
end

function find_zero(f::F, f′::F′, x0::T, ::NewtonsMethod,
                   xatol=1e-3,
                   maxiters=10_000) where {F, F′, T<:AbstractFloat}
  for i in 1:maxiters
    y,y′ = f(x0), f′(x0)
    x1 = x0 - y/y′
    if abs(x0-x1) <= xatol
      return x1, true
    end
    x0 = x1
  end
  return x0, false
end

end<|MERGE_RESOLUTION|>--- conflicted
+++ resolved
@@ -18,12 +18,8 @@
 """
 module RootSolvers
 
-<<<<<<< HEAD
 export find_zero, SecantMethod, RegulaFalsiMethod, NewtonsMethodAD, NewtonsMethod
-=======
-export find_zero, SecantMethod, RegulaFalsiMethod, NewtonsMethod
 export CompactSolution, VerboseSolution
->>>>>>> 055b0d67
 
 import ForwardDiff
 
@@ -94,15 +90,9 @@
 # we use simple checks for now, will switch to relative checks later.
 
 """
-<<<<<<< HEAD
-    x, converged = find_zero(f[, f′], x0[, x1], method,
-                             xatol=1e-3,
-                             maxiters=10_000)
-=======
-    sol = find_zero(f, x0[, x1], method, solutiontype,
+    sol = find_zero(f[, f′], x0[, x1], method, solutiontype,
                     xatol=1e-3,
                     maxiters=10_000)
->>>>>>> 055b0d67
 
 Finds the nearest root of `f` to `x0` and `x1`. Returns a the value of the root `x` such
 that `f(x) ≈ 0`, and a Boolean value `converged` indicating convergence.
@@ -194,12 +184,7 @@
     ForwardDiff.value(tag, y), ForwardDiff.partials(tag, y, 1)
 end
 
-<<<<<<< HEAD
-function find_zero(f::F, x0::T, ::NewtonsMethodAD,
-                   xatol=1e-3,
-                   maxiters=10_000) where {F, T<:AbstractFloat}
-=======
-function find_zero(f::F, x0::FT, ::NewtonsMethod, soltype::SolutionType,
+function find_zero(f::F, x0::FT, ::NewtonsMethodAD, soltype::SolutionType,
                    xatol=FT(1e-3),
                    maxiters=10_000) where {F, FT<:AbstractFloat}
   local y
@@ -210,7 +195,6 @@
     push_history!(x_history, x0, soltype)
     push_history!(y_history, y , soltype)
   end
->>>>>>> 055b0d67
   for i in 1:maxiters
     y,y′ = value_deriv(f, x0)
     x1 = x0 - y/y′
@@ -224,18 +208,27 @@
   return SolutionResults(soltype, x0, false, y, maxiters, x_history, y_history)
 end
 
-function find_zero(f::F, f′::F′, x0::T, ::NewtonsMethod,
+function find_zero(f::F, f′::F′, x0::FT, ::NewtonsMethod, soltype::SolutionType,
                    xatol=1e-3,
-                   maxiters=10_000) where {F, F′, T<:AbstractFloat}
+                   maxiters=10_000) where {F, F′, FT<:AbstractFloat}
+  x_history = init_history(soltype, FT)
+  y_history = init_history(soltype, FT)
+  if soltype isa VerboseSolution
+    y,y′ = f(x0), f′(x0)
+    push_history!(x_history, x0, soltype)
+    push_history!(y_history, y , soltype)
+  end
   for i in 1:maxiters
     y,y′ = f(x0), f′(x0)
     x1 = x0 - y/y′
+    push_history!(x_history, x1, soltype)
+    push_history!(y_history, y,  soltype)
     if abs(x0-x1) <= xatol
-      return x1, true
+      return SolutionResults(soltype, x1, true, y, i, x_history, y_history)
     end
     x0 = x1
   end
-  return x0, false
+  return SolutionResults(soltype, x0, false, y, maxiters, x_history, y_history)
 end
 
 end