--- conflicted
+++ resolved
@@ -95,20 +95,6 @@
     gradnumflux = driver_config.gradnumflux
 
     # create DG model, initialize ODE state
-<<<<<<< HEAD
-    dg = DGModel(
-        bl,
-        grid,
-        numfluxnondiff,
-        numfluxdiff,
-        gradnumflux,
-        modeldata = modeldata,
-        diffusion_direction = diffdir,
-    )
-    @info @sprintf("Initializing %s", driver_config.name)
-    Q = init_ode_state(dg, FT(0), init_args...; init_on_cpu = init_on_cpu)
-    update_aux!(dg, bl, Q, FT(0))
-=======
     if Settings.restart_from_num > 0
         s_Q, s_aux, t0 = Callbacks.read_checkpoint(
             Settings.checkpoint_dir,
@@ -149,7 +135,6 @@
     end
     update_aux!(dg, bl, Q, FT(0), dg.grid.topology.realelems)
 
->>>>>>> 0812871e
     # create the linear model for IMEX solvers
     linmodel = nothing
     if isa(ode_solver_type, ExplicitSolverType)
