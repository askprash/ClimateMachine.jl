module Callbacks

using CUDA
using Dates
using KernelAbstractions
using LinearAlgebra
using MPI
using Printf
using Statistics

using CLIMAParameters
using CLIMAParameters.Planet: day

using ..BalanceLaws
using ..Courant
using ..Checkpoint
<<<<<<< HEAD
using ..DGMethods: courant
=======
using ..DGMethods
>>>>>>> 4607e850
using ..BalanceLaws: vars_state, Prognostic, Auxiliary
using ..Diagnostics
using ..GenericCallbacks
using ..Mesh.Grids: HorizontalDirection, VerticalDirection
using ..MPIStateArrays
using ..ODESolvers
using ..TicToc
using ..VariableTemplates
using ..VTK

_sync_device(::Type{CuArray}) = synchronize()
_sync_device(::Type{Array}) = nothing

"""
    SummaryLogCallback([stimeend])

Log a summary of the current run. 

The optional `stimeend` argument is used to print the total simulation time.
"""
mutable struct SummaryLogCallback
    stimeend::Union{Nothing, Real}
    wtimestart::DateTime # wall time at start of simulation
    function SummaryLogCallback(stimeend = nothing)
        new(stimeend, now())
    end
end

function GenericCallbacks.init!(cb::SummaryLogCallback, solver, Q, param, t)
    cb.wtimestart = now()
    return nothing
end
function GenericCallbacks.call!(cb::SummaryLogCallback, solver, Q, param, t)
    runtime = Dates.format(
        convert(Dates.DateTime, Dates.now() - cb.wtimestart),
        Dates.dateformat"HH:MM:SS",
    )
    normQ = norm(Q)
    if cb.stimeend === nothing
        simtime = @sprintf "%8.2f" t
    else
        simtime = @sprintf "%8.2f / %8.2f" t cb.stimeend
    end
    @info @sprintf(
        """
        Update
            simtime = %s
            runtime = %s
            norm(Q) = %.16e""",
        simtime,
        runtime,
        normQ,
    )
    isnan(normQ) && error("norm(Q) is NaN")
    return nothing
end
function GenericCallbacks.fini!(cb::SummaryLogCallback, solver, Q, param, t)
    return nothing
end

"""
    show_updates(show_updates_opt, solver_config, user_info_callback)

Return a callback function that shows simulation updates at the specified
interval and also invokes the user-specified info callback.
"""
function show_updates(show_updates_opt, solver_config, user_info_callback)
    timeend = solver_config.timeend

    cb_constr = CB_constructor(show_updates_opt, solver_config)
    if cb_constr !== nothing
        return cb_constr((
            SummaryLogCallback(solver_config.timeend),
            GenericCallbacks.AtInit(user_info_callback),
        ))
    else
        return nothing
    end
end

"""
    diagnostics(diagnostics_opt, solver_config, dgn_starttime, diagnostics_config)

Return callback functions that shows simulation updates at the specified
interval and also invokes the user-specified info callback.
"""
function diagnostics(
    diagnostics_opt,
    solver_config,
    dgn_starttime,
    diagnostics_config,
)
    if diagnostics_opt != "never" && diagnostics_config !== nothing
        # set up a callback for each diagnostics group
        dgncbs = ()
        for dgngrp in diagnostics_config.groups
            cb_constr =
                CB_constructor(diagnostics_opt, solver_config, dgngrp.interval)
            cb_constr === nothing && continue
            dgncbs = (dgncbs..., cb_constr(dgngrp))
        end
        return dgncbs
    else
        return nothing
    end
end

"""
    vtk(vtk_opt, solver_config)

Return a callback that saves state and auxiliary variables to a VTK
file.
"""
function vtk(vtk_opt, solver_config, output_dir, number_sample_points)
    cb_constr = CB_constructor(vtk_opt, solver_config)
    cb_constr === nothing && return nothing

    vtknum = Ref(1)

    mpicomm = solver_config.mpicomm
    dg = solver_config.dg
    bl = dg.balance_law
    Q = solver_config.Q
    FT = eltype(Q)

    cb_vtk = GenericCallbacks.AtInitAndFini() do
        # TODO: make an object
        vprefix = @sprintf(
            "%s_mpirank%04d_num%04d",
            solver_config.name,
            MPI.Comm_rank(mpicomm),
            vtknum[],
        )
        outprefix = joinpath(output_dir, vprefix)

        statenames = flattenednames(vars_state(bl, Prognostic(), FT))
        auxnames = flattenednames(vars_state(bl, Auxiliary(), FT))

        writevtk(
            outprefix,
            Q,
            dg,
            statenames,
            dg.state_auxiliary,
            auxnames;
            number_sample_points = number_sample_points,
        )

        # Generate the pvtu file for these vtk files
        if MPI.Comm_rank(mpicomm) == 0
            # name of the pvtu file
            pprefix = @sprintf("%s_num%04d", solver_config.name, vtknum[])
            pvtuprefix = joinpath(output_dir, pprefix)

            # name of each of the ranks vtk files
            prefixes = ntuple(MPI.Comm_size(mpicomm)) do i
                @sprintf(
                    "%s_mpirank%04d_num%04d",
                    solver_config.name,
                    i - 1,
                    vtknum[],
                )
            end
            writepvtu(
                pvtuprefix,
                prefixes,
                (statenames..., auxnames...),
                eltype(Q),
            )
        end

        vtknum[] += 1
        nothing
    end
    return cb_constr(cb_vtk)
end

"""
    monitor_timestep_duration(mtd_opt, array_type, comm)

Returns a callback function that displays wall-clock time per time-step
statistics across MPI ranks in the communicator `comm`.  The times are
averaged over the `mtd_opt` time steps requested for output.  The
`array_type` is used to synchronize the compute device.
"""
function monitor_timestep_duration(mtd_opt, array_type, comm)
    if mtd_opt == "never"
        return nothing
    elseif !endswith(mtd_opt, "steps")
        @warn @sprintf(
            """
            monitor-timestep-duration must be in 'steps'; %s unrecognized; disabling""",
            mtd_opt,
        )
        return nothing
    end
    steps = parse(Int, mtd_opt[1:(end - 5)])

    _sync_device(array_type)
    before = time_ns()

    cb_mtd = GenericCallbacks.EveryXSimulationSteps(steps) do
        _sync_device(array_type)
        after = time_ns()

        time_per_timesteps = after - before

        times = MPI.Gather(time_per_timesteps, 0, comm)
        if MPI.Comm_rank(comm) == 0
            ns_per_s = 1e9
            times = times ./ ns_per_s ./ steps

            @info @sprintf(
                """
                Wall-clock time per time-step (statistics across MPI ranks)
                   maximum (s) = %25.16e
                   minimum (s) = %25.16e
                   median  (s) = %25.16e
                   std     (s) = %25.16e""",
                maximum(times),
                minimum(times),
                median(times),
                std(times),
            )
        end

        _sync_device(array_type)
        before = time_ns()

        nothing
    end

    return cb_mtd
end

"""
    monitor_courant_numbers(mcn_opt, solver_config)

Return a callback function that displays Courant numbers for the simulation
at `mcn_opt` intervals.
"""
function monitor_courant_numbers(mcn_opt, solver_config)
    cb_constr = CB_constructor(mcn_opt, solver_config)
    cb_constr === nothing && return nothing

    cb_cfl = cb_constr() do
        Δt = solver_config.dt
        c_v = courant(
            nondiffusive_courant,
            solver_config,
            direction = VerticalDirection(),
        )
        c_h = courant(
            nondiffusive_courant,
            solver_config,
            direction = HorizontalDirection(),
        )
        ca_v = courant(
            advective_courant,
            solver_config,
            direction = VerticalDirection(),
        )
        ca_h = courant(
            advective_courant,
            solver_config,
            direction = HorizontalDirection(),
        )
        cd_v = courant(
            diffusive_courant,
            solver_config,
            direction = VerticalDirection(),
        )
        cd_h = courant(
            diffusive_courant,
            solver_config,
            direction = HorizontalDirection(),
        )
        simtime = ODESolvers.gettime(solver_config.solver)
        @info @sprintf(
            """
            Courant numbers at simtime: %8.2f, Δt = %8.2f s
                Acoustic (vertical) Courant number    = %.2g
                Acoustic (horizontal) Courant number  = %.2g
                Advection (vertical) Courant number   = %.2g
                Advection (horizontal) Courant number = %.2g
                Diffusion (vertical) Courant number   = %.2g
                Diffusion (horizontal) Courant number = %.2g""",
            simtime,
            Δt,
            c_v,
            c_h,
            ca_v,
            ca_h,
            cd_v,
            cd_h,
        )
        nothing
    end
    return cb_cfl
end

"""
    checkpoint(
        checkpoint_opt,
        checkpoint_keep_one,
        solver_config,
        checkpoint_dir,
    )

Return a callback function that runs at `checkpoint_opt` intervals
and stores a simulation checkpoint into `checkpoint_dir` identified
by a running number.
"""
function checkpoint(
    checkpoint_opt,
    checkpoint_keep_one,
    solver_config,
    checkpoint_dir,
)
    cb_constr = CB_constructor(checkpoint_opt, solver_config)
    cb_constr === nothing && return nothing

    cpnum = Ref(1)
    cb_checkpoint = cb_constr() do
        write_checkpoint(
            solver_config,
            checkpoint_dir,
            solver_config.name,
            solver_config.mpicomm,
            cpnum[],
        )
        if checkpoint_keep_one
            rm_checkpoint(
                checkpoint_dir,
                solver_config.name,
                solver_config.mpicomm,
                cpnum[] - 1,
            )
        end
        cpnum[] += 1
        nothing
    end
    return cb_checkpoint
end

"""
    ConsCallback(dg, mass, energy, show_cons)

Check mass and energy conservation against specified tolerances.
"""
mutable struct ConsCallback{FT}
    bl::BalanceLaw
    varname::String
    error_threshold::FT
    show::Bool
    Σvar₀::FT
end

function GenericCallbacks.init!(cb::ConsCallback, solver, Q, param, t)
    FT = eltype(Q)
    idx = varsindices(vars_state(cb.bl, Prognostic(), FT), cb.varname)
    cb.Σvar₀ = weightedsum(Q, idx)
    return nothing
end
function GenericCallbacks.call!(cb::ConsCallback, solver, Q, param, t)
    FT = eltype(Q)
    idx = varsindices(vars_state(cb.bl, Prognostic(), FT), cb.varname)
    Σvar = weightedsum(Q, idx)
    δvar = (Σvar - cb.Σvar₀) / cb.Σvar₀

    if abs(δvar) > cb.error_threshold
        error("abs(δ$(cb.varname)) > $(cb.error_threshold)")
    end

    if cb.show
        simtime = @sprintf "%8.2f" t
        @info @sprintf(
            """
            Conservation
                simtime = %s
                abs(δ%s) = %.5e""",
            simtime,
            cb.varname,
            abs(δvar),
        )
    end
    return nothing
end
function GenericCallbacks.fini!(cb::ConsCallback, solver, Q, param, t)
    return nothing
end

"""
    check_cons(
        check_cons,
        solver_config,
    )

Return a callback function for each element of `check_cons`, which must be
a tuple of [`ConservationCheck`s](@ref ClimateMachine.ConservationCheck).
"""
function check_cons(check_cons, solver_config)
    cbs = ()
    for cc in check_cons
        cb_constr = CB_constructor(cc.interval, solver_config)
        cb_constr === nothing && continue

        FT = eltype(solver_config.Q)
        cb = cb_constr((ConsCallback(
            solver_config.dg.balance_law,
            cc.varname,
            FT(cc.error_threshold),
            cc.show,
            FT(0),
        ),))

        cbs = (cbs..., cb)
    end

    return cbs
end

"""
    CB_constructor(interval, solver_config, default)

Parse the specified `interval` and return the appropriate `GenericCallbacks`
constructor. If `interval` is "default", then use `default` as the interval.
"""
function CB_constructor(interval::String, solver_config, default = nothing)
    mpicomm = solver_config.mpicomm
    solver = solver_config.solver
    dg = solver_config.dg
    bl = dg.balance_law
    secs_per_day = day(bl.param_set)

    if (
        m = match(r"^([0-9\.]+)(smonths|sdays|shours|smins|ssecs)$", interval)
    ) !== nothing
        n = parse(Float64, m[1])
        if m[2] == "smonths"
            ssecs = 30 * secs_per_day * n
        elseif m[2] == "sdays"
            ssecs = secs_per_day * n
        elseif m[2] == "shours"
            ssecs = 60 * 60 * n
        elseif m[2] == "smins"
            ssecs = 60 * n
        elseif m[2] == "ssecs"
            ssecs = n
        end
        return cb -> GenericCallbacks.EveryXSimulationTime(cb, ssecs)
    elseif (m = match(r"^([0-9]+)(steps)$", interval)) !== nothing
        steps = parse(Int, m[1])
        return cb -> GenericCallbacks.EveryXSimulationSteps(cb, steps)
    elseif (m = match(r"^([0-9\.]+)(hours|mins|secs)$", interval)) !== nothing
        n = parse(Float64, m[1])
        if m[2] == "hours"
            secs = 60 * 60 * n
        elseif m[2] == "mins"
            secs = 60 * n
        elseif m[2] == "secs"
            secs = n
        end
        return cb -> GenericCallbacks.EveryXWallTimeSeconds(cb, secs, mpicomm)
    elseif interval == "default"
        if default === nothing
            @warn "no default available; ignoring"
            return nothing
        elseif default === ""
            return nothing
        else
            return CB_constructor(default, solver_config, "")
        end
    elseif interval == "never"
        return nothing
    else
        @warn @sprintf(
            """
%s: unrecognized interval; ignoring""",
            interval,
        )
        return nothing
    end
end

function __init__()
    tictoc()
end

end # module<|MERGE_RESOLUTION|>--- conflicted
+++ resolved
@@ -14,11 +14,7 @@
 using ..BalanceLaws
 using ..Courant
 using ..Checkpoint
-<<<<<<< HEAD
-using ..DGMethods: courant
-=======
 using ..DGMethods
->>>>>>> 4607e850
 using ..BalanceLaws: vars_state, Prognostic, Auxiliary
 using ..Diagnostics
 using ..GenericCallbacks
