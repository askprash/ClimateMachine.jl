--- conflicted
+++ resolved
@@ -38,11 +38,7 @@
     projection_normal,
     gravitational_potential,
     ∇gravitational_potential,
-<<<<<<< HEAD
-    projection_tangential
-=======
     projection_tangential,
->>>>>>> 2801ffe8
     sphr_to_cart_vec,
     cart_to_sphr_vec
 
