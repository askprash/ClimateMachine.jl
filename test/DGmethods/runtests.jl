using MPI, Test
include("../testhelpers.jl")

@testset "DGmethods" begin
<<<<<<< HEAD
  tests = [(1, "compressible_Navier_Stokes/ref_state.jl")
           (1, "compressible_Navier_Stokes/rising_bubble-model.jl")
           (1, "compressible_Navier_Stokes/density_current-model.jl")
=======
  tests = [
    (1,"integral_test.jl")
    (1,"integral_test_sphere.jl")
    (1, "compressible_Navier_Stokes/rising_bubble-model.jl")
    (1, "compressible_Navier_Stokes/density_current-model.jl")
>>>>>>> dadcc371
          ]

  runmpi(tests, @__FILE__)
end<|MERGE_RESOLUTION|>--- conflicted
+++ resolved
@@ -2,17 +2,12 @@
 include("../testhelpers.jl")
 
 @testset "DGmethods" begin
-<<<<<<< HEAD
-  tests = [(1, "compressible_Navier_Stokes/ref_state.jl")
-           (1, "compressible_Navier_Stokes/rising_bubble-model.jl")
-           (1, "compressible_Navier_Stokes/density_current-model.jl")
-=======
   tests = [
     (1,"integral_test.jl")
     (1,"integral_test_sphere.jl")
+    (1, "compressible_Navier_Stokes/ref_state.jl")           
     (1, "compressible_Navier_Stokes/rising_bubble-model.jl")
     (1, "compressible_Navier_Stokes/density_current-model.jl")
->>>>>>> dadcc371
           ]
 
   runmpi(tests, @__FILE__)
