--- conflicted
+++ resolved
@@ -36,10 +36,6 @@
     return nothing
 end
 
-<<<<<<< HEAD
-
-=======
->>>>>>> 1da2f15c
 # No need to save temperature for DryModel.
 function save_subdomain_temperature!(
     m::AtmosModel,
