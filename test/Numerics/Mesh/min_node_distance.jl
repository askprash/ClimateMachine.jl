using Test
using MPI
using ClimateMachine
using ClimateMachine.Mesh.Topologies
using ClimateMachine.Mesh.Grids
using ClimateMachine.VTK
using Logging
using Printf
using LinearAlgebra

let
    # boiler plate MPI stuff
    ClimateMachine.init()
    ArrayType = ClimateMachine.array_type()

    mpicomm = MPI.COMM_WORLD

    # Mesh generation parameters
    Neh = 10
    Nev = 4

    Ns = ((4, (4, 3), (2, 3)), (4, (2, 3, 4), (4, 2, 3), (4, 2, 3)))
    @testset "$(@__FILE__) DGModel matrix" begin
        for FT in (Float64, Float32)
            for dim in (2, 3)
                for N in Ns[dim - 1]
                    if dim == 2
                        brickrange = (
                            range(FT(0); length = Neh + 1, stop = 1),
                            range(FT(1); length = Nev + 1, stop = 2),
                        )
                    elseif dim == 3
                        brickrange = (
                            range(FT(0); length = Neh + 1, stop = 1),
                            range(FT(0); length = Neh + 1, stop = 1),
                            range(FT(1); length = Nev + 1, stop = 2),
                        )
                    end

                    topl = StackedBrickTopology(mpicomm, brickrange)

                    function warpfun(ξ1, ξ2, ξ3)
                        FT = eltype(ξ1)

<<<<<<< HEAD
                        ξ1 ≥ FT(1 // 2) &&
                        (ξ1 = FT(1 // 2) + 2 * (ξ1 - FT(1 // 2)))
                        if dim == 2
                            ξ2 ≥ FT(3 // 2) &&
                            (ξ2 = FT(3 // 2) + 2 * (ξ2 - FT(3 // 2)))
                        elseif dim == 3
                            ξ2 ≥ FT(1 // 2) &&
                            (ξ2 = FT(1 // 2) + 2 * (ξ2 - FT(1 // 2)))
                            ξ3 ≥ FT(3 // 2) &&
                            (ξ3 = FT(3 // 2) + 2 * (ξ3 - FT(3 // 2)))
                        end
                        (ξ1, ξ2, ξ3)
=======
                    ξ1 ≥ FT(1 // 2) && (ξ1 = FT(1 // 2) + 2 * (ξ1 - FT(1 // 2)))
                    if dim == 2
                        ξ2 ≥ FT(3 // 2) &&
                            (ξ2 = FT(3 // 2) + 2 * (ξ2 - FT(3 // 2)))
                    elseif dim == 3
                        ξ2 ≥ FT(1 // 2) &&
                            (ξ2 = FT(1 // 2) + 2 * (ξ2 - FT(1 // 2)))
                        ξ3 ≥ FT(3 // 2) &&
                            (ξ3 = FT(3 // 2) + 2 * (ξ3 - FT(3 // 2)))
>>>>>>> 6efec371
                    end

                    grid = DiscontinuousSpectralElementGrid(
                        topl,
                        FloatType = FT,
                        DeviceArray = ArrayType,
                        polynomialorder = N,
                        meshwarp = warpfun,
                    )

                    # testname = "grid_poly$(N)_dim$(dim)_$(ArrayType)_$(FT)"
                    # filename(rank) = @sprintf("%s_mpirank%04d", testname, rank)
                    # writevtk(filename(MPI.Comm_rank(mpicomm)), grid)
                    # if MPI.Comm_rank(mpicomm) == 0
                    #   writepvtu(testname, filename.(0:MPI.Comm_size(mpicomm)-1), (), FT)
                    # end

                    ξ = referencepoints(grid)
                    Δξ = ntuple(d -> ξ[d][2] - ξ[d][1], dim)

                    hmnd = minimum(Δξ[1:(dim - 1)]) / (2Neh)
                    vmnd = Δξ[end] / (2Nev)

                    @test hmnd ≈ min_node_distance(grid, EveryDirection())
                    @test vmnd ≈ min_node_distance(grid, VerticalDirection())
                    @test hmnd ≈ min_node_distance(grid, HorizontalDirection())
                end
            end
        end
    end
end

nothing<|MERGE_RESOLUTION|>--- conflicted
+++ resolved
@@ -42,20 +42,6 @@
                     function warpfun(ξ1, ξ2, ξ3)
                         FT = eltype(ξ1)
 
-<<<<<<< HEAD
-                        ξ1 ≥ FT(1 // 2) &&
-                        (ξ1 = FT(1 // 2) + 2 * (ξ1 - FT(1 // 2)))
-                        if dim == 2
-                            ξ2 ≥ FT(3 // 2) &&
-                            (ξ2 = FT(3 // 2) + 2 * (ξ2 - FT(3 // 2)))
-                        elseif dim == 3
-                            ξ2 ≥ FT(1 // 2) &&
-                            (ξ2 = FT(1 // 2) + 2 * (ξ2 - FT(1 // 2)))
-                            ξ3 ≥ FT(3 // 2) &&
-                            (ξ3 = FT(3 // 2) + 2 * (ξ3 - FT(3 // 2)))
-                        end
-                        (ξ1, ξ2, ξ3)
-=======
                     ξ1 ≥ FT(1 // 2) && (ξ1 = FT(1 // 2) + 2 * (ξ1 - FT(1 // 2)))
                     if dim == 2
                         ξ2 ≥ FT(3 // 2) &&
@@ -65,7 +51,6 @@
                             (ξ2 = FT(1 // 2) + 2 * (ξ2 - FT(1 // 2)))
                         ξ3 ≥ FT(3 // 2) &&
                             (ξ3 = FT(3 // 2) + 2 * (ξ3 - FT(3 // 2)))
->>>>>>> 6efec371
                     end
 
                     grid = DiscontinuousSpectralElementGrid(
