--- conflicted
+++ resolved
@@ -68,11 +68,7 @@
     e_pot = FT(0)# potential energy
     Pinf = 101325
     Uzero = FT(100)
-<<<<<<< HEAD
-    p = Pinf + (ρ * Uzero^2 / 16) * (2 + cos(z)) * (cos(x) + cos(y))
-=======
     p = Pinf + (ρ * Uzero^2 / 16) * (2 + cos(2 * z)) * (cos(2 * x) + cos(2 * y))
->>>>>>> 9ce9b281
     u = Uzero * sin(x) * cos(y) * cos(z)
     v = -Uzero * cos(x) * sin(y) * cos(z)
     e_kin = 0.5 * (u^2 + v^2)
