--- conflicted
+++ resolved
@@ -484,13 +484,8 @@
     zmax = FT(1500)
 
     t0 = FT(0)
-<<<<<<< HEAD
-    timeend = FT(14800)
-    Cmax = FT(1.0)     # use this for single-rate explicit LSRK144
-=======
     timeend = FT(100) #FT(4 * 60 * 60)
     Cmax = FT(1.7)     # use this for single-rate explicit LSRK144
->>>>>>> 9ce9b281
 
     driver_config = config_dycoms(
         FT,
