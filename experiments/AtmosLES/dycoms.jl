--- conflicted
+++ resolved
@@ -299,18 +299,7 @@
         geostrophic_forcing,
     )
 
-<<<<<<< HEAD
-    model = AtmosModel{FT}(
-        AtmosLESConfigType,
-        param_set;
-        ref_state = ref_state,
-        turbulence = Vreman{FT}(C_smag),
-        moisture = EquilMoist{FT}(maxiter = 10, tolerance = FT(1)),
-        radiation = radiation,
-        source = source,
-=======
     problem = AtmosProblem(
->>>>>>> 4607e850
         boundarycondition = (
             AtmosBC(
                 momentum = Impenetrable(DragLaw(
