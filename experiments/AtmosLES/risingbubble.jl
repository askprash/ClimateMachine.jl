using Random
using StaticArrays
using Test

using CLIMA
using CLIMA.Atmos
using CLIMA.ConfigTypes
using CLIMA.GenericCallbacks
using CLIMA.ODESolvers
using CLIMA.Mesh.Filters
using CLIMA.MoistThermodynamics
using CLIMA.PlanetParameters
using CLIMA.VariableTemplates
using CLIMA.Parameters
const clima_dir = dirname(pathof(CLIMA))
include(joinpath(clima_dir, "..", "Parameters", "Parameters.jl"))

# ------------------------ Description ------------------------- #
# 1) Dry Rising Bubble (circular potential temperature perturbation)
# 2) Boundaries - `All Walls` : NoFluxBC (Impermeable Walls)
#                               Laterally periodic
# 3) Domain - 2500m[horizontal] x 2500m[horizontal] x 2500m[vertical]
# 4) Timeend - 1000s
# 5) Mesh Aspect Ratio (Effective resolution) 1:1
# 7) Overrides defaults for
#               `init_on_cpu`
#               `solver_type`
#               `sources`
#               `C_smag`
# 8) Default settings can be found in `src/Driver/Configurations.jl`
# ------------------------ Description ------------------------- #

<<<<<<< HEAD

=======
>>>>>>> 5989d1f1
function init_risingbubble!(bl, state, aux, (x, y, z), t)
    FT = eltype(state)
    R_gas::FT = R_d
    c_p::FT = cp_d
    c_v::FT = cv_d
    γ::FT = c_p / c_v
    p0::FT = MSLP

    xc::FT = 1250
    yc::FT = 1250
    zc::FT = 1000
    r = sqrt((x - xc)^2 + (y - yc)^2 + (z - zc)^2)
    rc::FT = 500
    θ_ref::FT = 300
    Δθ::FT = 0

    if r <= rc
        Δθ = FT(5) * cospi(r / rc / 2)
    end

    #Perturbed state:
    θ = θ_ref + Δθ # potential temperature
    π_exner = FT(1) - grav / (c_p * θ) * z # exner pressure
    ρ = p0 / (R_gas * θ) * (π_exner)^(c_v / R_gas) # density
    q_tot = FT(0)
    ts = LiquidIcePotTempSHumEquil(θ, ρ, q_tot, bl.param_set)
    q_pt = PhasePartition(ts)

    ρu = SVector(FT(0), FT(0), FT(0))

    #State (prognostic) variable assignment
    e_kin = FT(0)
    e_pot = gravitational_potential(bl.orientation, aux)
    ρe_tot = ρ * total_energy(e_kin, e_pot, ts)
    state.ρ = ρ
    state.ρu = ρu
    state.ρe = ρe_tot
    state.moisture.ρq_tot = ρ * q_pt.tot
end

function config_risingbubble(FT, N, resolution, xmax, ymax, zmax)
<<<<<<< HEAD
=======

>>>>>>> 5989d1f1
    # Boundary conditions
    bc = NoFluxBC()

    # Choose explicit solver
<<<<<<< HEAD
    ode_solver =
        CLIMA.ExplicitSolverType(solver_method = LSRK144NiegemannDiehlBusch)
=======
    ode_solver = CLIMA.MultirateSolverType(
        linear_model = AtmosAcousticGravityLinearModel,
        slow_method = LSRK144NiegemannDiehlBusch,
        fast_method = LSRK144NiegemannDiehlBusch,
        timestep_ratio = 10,
    )
>>>>>>> 5989d1f1

    # Set up the model
    C_smag = FT(0.23)
    ref_state =
        HydrostaticState(DryAdiabaticProfile(typemin(FT), FT(300)), FT(0))
    model = AtmosModel{FT}(
        AtmosLESConfigType;
        turbulence = SmagorinskyLilly{FT}(C_smag),
        source = (Gravity(),),
        ref_state = ref_state,
        init_state = init_risingbubble!,
        param_set = ParameterSet{FT}(),
    )

    # Problem configuration
    config = CLIMA.AtmosLESConfiguration(
        "DryRisingBubble",
        N,
        resolution,
        xmax,
        ymax,
        zmax,
        init_risingbubble!,
        solver_type = ode_solver,
        model = model,
    )
    return config
end

function main()
    CLIMA.init()

    # Working precision
    FT = Float64
    # DG polynomial order
    N = 4
    # Domain resolution and size
    Δh = FT(50)
    Δv = FT(50)
    resolution = (Δh, Δh, Δv)
    # Domain extents
    xmax = 2500
    ymax = 2500
    zmax = 2500
    # Simulation time
    t0 = FT(0)
    timeend = FT(1000)
<<<<<<< HEAD

    driver_config = config_risingbubble(FT, N, resolution, xmax, ymax, zmax)
    solver_config =
        CLIMA.setup_solver(t0, timeend, driver_config, init_on_cpu = true)
=======
    # Courant number
    CFL = FT(20)

    driver_config = config_risingbubble(FT, N, resolution, xmax, ymax, zmax)
    solver_config = CLIMA.setup_solver(
        t0,
        timeend,
        driver_config,
        init_on_cpu = true,
        Courant_number = CFL,
    )
>>>>>>> 5989d1f1

    # User defined filter (TMAR positivity preserving filter)
    cbtmarfilter = GenericCallbacks.EveryXSimulationSteps(1) do (init = false)
        Filters.apply!(solver_config.Q, 6, solver_config.dg.grid, TMARFilter())
        nothing
    end

    # Invoke solver (calls solve! function for time-integrator)
    result = CLIMA.invoke!(
        solver_config;
        user_callbacks = (cbtmarfilter,),
        check_euclidean_distance = true,
    )

    @test isapprox(result, FT(1); atol = 1.5e-3)
end

main()<|MERGE_RESOLUTION|>--- conflicted
+++ resolved
@@ -29,11 +29,6 @@
 #               `C_smag`
 # 8) Default settings can be found in `src/Driver/Configurations.jl`
 # ------------------------ Description ------------------------- #
-
-<<<<<<< HEAD
-
-=======
->>>>>>> 5989d1f1
 function init_risingbubble!(bl, state, aux, (x, y, z), t)
     FT = eltype(state)
     R_gas::FT = R_d
@@ -75,25 +70,16 @@
 end
 
 function config_risingbubble(FT, N, resolution, xmax, ymax, zmax)
-<<<<<<< HEAD
-=======
-
->>>>>>> 5989d1f1
     # Boundary conditions
     bc = NoFluxBC()
 
     # Choose explicit solver
-<<<<<<< HEAD
-    ode_solver =
-        CLIMA.ExplicitSolverType(solver_method = LSRK144NiegemannDiehlBusch)
-=======
     ode_solver = CLIMA.MultirateSolverType(
         linear_model = AtmosAcousticGravityLinearModel,
         slow_method = LSRK144NiegemannDiehlBusch,
         fast_method = LSRK144NiegemannDiehlBusch,
         timestep_ratio = 10,
     )
->>>>>>> 5989d1f1
 
     # Set up the model
     C_smag = FT(0.23)
@@ -141,12 +127,7 @@
     # Simulation time
     t0 = FT(0)
     timeend = FT(1000)
-<<<<<<< HEAD
 
-    driver_config = config_risingbubble(FT, N, resolution, xmax, ymax, zmax)
-    solver_config =
-        CLIMA.setup_solver(t0, timeend, driver_config, init_on_cpu = true)
-=======
     # Courant number
     CFL = FT(20)
 
@@ -158,7 +139,6 @@
         init_on_cpu = true,
         Courant_number = CFL,
     )
->>>>>>> 5989d1f1
 
     # User defined filter (TMAR positivity preserving filter)
     cbtmarfilter = GenericCallbacks.EveryXSimulationSteps(1) do (init = false)
