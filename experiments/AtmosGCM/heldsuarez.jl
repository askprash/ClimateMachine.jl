--- conflicted
+++ resolved
@@ -73,13 +73,8 @@
         turbulence = DivDamping(c_smag),
         hyperdiffusion = StandardHyperDiffusion(τ_hyper),
         moisture = DryModel(),
-<<<<<<< HEAD
         source = (Gravity(), Coriolis(), held_suarez_forcing!, sponge, DivergenceDamping{FT}(0.05,700)),
         init_state = init_heldsuarez!,
-=======
-        source = (Gravity(), Coriolis(), held_suarez_forcing!, sponge),
-        init_state_conservative = init_heldsuarez!,
->>>>>>> 499cb7cc
         data_config = HeldSuarezDataConfig(T_ref),
     )
 
