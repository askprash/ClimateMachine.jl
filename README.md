# ClimateMachine.jl

The Climate Machine is a new Earth system model that leverages recent advances in the computational and data sciences to learn directly from a wealth of Earth observations from space and the ground. The Climate Machine will harness more data than ever before, providing a new level of accuracy to predictions of droughts, heat waves, and rainfall extremes.

|||
|---------------------:|:----------------------------------------------|
| **Docs Build**       | [![docs build][docs-bld-img]][docs-bld-url]   |
| **Documentation**    | [![dev][docs-latest-img]][docs-latest-url]    |
| **Azure Build**      | [![azure][azure-img]][azure-url]              |
| **Code Coverage**    | [![codecov][codecov-img]][codecov-url]        |
| **Bors**             | [![Bors enabled][bors-img]][bors-url]         |

[docs-bld-img]: https://github.com/climate-machine/ClimateMachine.jl/workflows/Documentation/badge.svg
[docs-bld-url]: https://github.com/climate-machine/ClimateMachine.jl/actions?query=workflow%3ADocumentation

[docs-latest-img]: https://img.shields.io/badge/docs-latest-blue.svg
[docs-latest-url]: https://climate-machine.github.io/ClimateMachine.jl/latest/

[azure-img]: https://dev.azure.com/climate-machine/ClimateMachine.jl/_apis/build/status/climate-machine.ClimateMachine.jl?branchName=master
[azure-url]: https://dev.azure.com/climate-machine/ClimateMachine.jl/_build/latest?definitionId=5&branchName=master

[codecov-img]: https://codecov.io/gh/climate-machine/ClimateMachine.jl/branch/master/graph/badge.svg
[codecov-url]: https://codecov.io/gh/climate-machine/ClimateMachine.jl

[bors-img]: https://bors.tech/images/badge_small.svg
[bors-url]: https://app.bors.tech/repositories/11521

<<<<<<< HEAD
# Some notes on using CLIMA

CLIMA requires the following:

 - Julia 1.3: currently [Julia 1.3.1](https://julialang.org/downloads/oldreleases/#v131_dec_30_2019) is used for testing.
 - A working MPI installation: see [MPI.jl installation](https://juliaparallel.github.io/MPI.jl/stable/installation/).
 - GPU functionality requires an NVIDIA GPU with CUDA drivers.

## Setup

```bash
julia --project=@. -e "using Pkg; Pkg.instantiate(); Pkg.API.precompile()"
```
You can test that things were installed properly with
```bash
julia --project=@. $CLIMA_HOME/test/runtests.jl
```
where `$CLIMA_HOME` is the path to the base CLIMA directory.

CLIMA will default to running on the GPU on a GPU-enabled system.
To force a CPU run set the environment variable `CLIMA_GPU` to `false`.

## Problems building MPI.jl

If you are having problems building MPI.jl then most likely you need to set the
environment variable `JULIA_MPI_PATH`. Additionally, if your MPI is not
installed in a single place, e.g., MPI from macports in OSX, you may need to set
`JULIA_MPI_INCLUDE_PATH` and `JULIA_MPI_LIBRARY_PATH`; for macports installs of
MPI these would be subdirectories in `/opt/local/include` and `/opt/local/lib`.
=======
For installation instructions and explanations on how to use the Climate Machine, please look at the [Documentation](https://climate-machine.github.io/ClimateMachine.jl/latest/Installation).
>>>>>>> e3e67f39
<|MERGE_RESOLUTION|>--- conflicted
+++ resolved
@@ -25,36 +25,4 @@
 [bors-img]: https://bors.tech/images/badge_small.svg
 [bors-url]: https://app.bors.tech/repositories/11521
 
-<<<<<<< HEAD
-# Some notes on using CLIMA
-
-CLIMA requires the following:
-
- - Julia 1.3: currently [Julia 1.3.1](https://julialang.org/downloads/oldreleases/#v131_dec_30_2019) is used for testing.
- - A working MPI installation: see [MPI.jl installation](https://juliaparallel.github.io/MPI.jl/stable/installation/).
- - GPU functionality requires an NVIDIA GPU with CUDA drivers.
-
-## Setup
-
-```bash
-julia --project=@. -e "using Pkg; Pkg.instantiate(); Pkg.API.precompile()"
-```
-You can test that things were installed properly with
-```bash
-julia --project=@. $CLIMA_HOME/test/runtests.jl
-```
-where `$CLIMA_HOME` is the path to the base CLIMA directory.
-
-CLIMA will default to running on the GPU on a GPU-enabled system.
-To force a CPU run set the environment variable `CLIMA_GPU` to `false`.
-
-## Problems building MPI.jl
-
-If you are having problems building MPI.jl then most likely you need to set the
-environment variable `JULIA_MPI_PATH`. Additionally, if your MPI is not
-installed in a single place, e.g., MPI from macports in OSX, you may need to set
-`JULIA_MPI_INCLUDE_PATH` and `JULIA_MPI_LIBRARY_PATH`; for macports installs of
-MPI these would be subdirectories in `/opt/local/include` and `/opt/local/lib`.
-=======
-For installation instructions and explanations on how to use the Climate Machine, please look at the [Documentation](https://climate-machine.github.io/ClimateMachine.jl/latest/Installation).
->>>>>>> e3e67f39
+For installation instructions and explanations on how to use the Climate Machine, please look at the [Documentation](https://climate-machine.github.io/ClimateMachine.jl/latest/Installation).