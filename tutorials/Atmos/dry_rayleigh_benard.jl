# # Dry Rayleigh Benard

# ## Problem description
#
# 1) Dry Rayleigh Benard Convection (re-entrant channel configuration)
# 2) Boundaries - `Sides` : Periodic (Default `bctuple` used to identify bot,top walls)
#                 `Top`   : Prescribed temperature, no-slip
#                 `Bottom`: Prescribed temperature, no-slip
# 3) Domain - 250m[horizontal] x 250m[horizontal] x 500m[vertical]
# 4) Timeend - 100s
# 5) Mesh Aspect Ratio (Effective resolution) 1:1
# 6) Random values in initial condition (Requires `init_on_cpu=true` argument)
# 7) Overrides defaults for
#               `C_smag`
#               `Courant_number`
#               `init_on_cpu`
#               `ref_state`
#               `solver_type`
#               `bc`
#               `sources`
# 8) Default settings can be found in src/Driver/Configurations.jl

# ## Loading code
using Distributions
using Random
using StaticArrays
using Test
using DocStringExtensions
using Printf

using ClimateMachine
ClimateMachine.init(parse_clargs = true)
using ClimateMachine.Atmos
using ClimateMachine.Orientations
using ClimateMachine.ConfigTypes
using ClimateMachine.DGMethods.NumericalFluxes
using ClimateMachine.Diagnostics
using ClimateMachine.GenericCallbacks
using ClimateMachine.ODESolvers
using ClimateMachine.Mesh.Filters
using ClimateMachine.Thermodynamics:
    TemperatureSHumEquil_given_pressure, internal_energy
using ClimateMachine.TurbulenceClosures
using ClimateMachine.VariableTemplates

using CLIMAParameters
using CLIMAParameters.Planet: R_d, cp_d, cv_d, grav, MSLP
struct EarthParameterSet <: AbstractEarthParameterSet end
const param_set = EarthParameterSet()

# Convenience struct for sharing data between kernels
struct DryRayleighBenardConvectionDataConfig{FT}
    xmin::FT
    ymin::FT
    zmin::FT
    xmax::FT
    ymax::FT
    zmax::FT
    T_bot::FT
    T_lapse::FT
    T_top::FT
end

# Define initial condition kernel
function init_problem!(problem, bl, state, aux, (x, y, z), t)
    dc = bl.data_config
    FT = eltype(state)

    _R_d::FT = R_d(bl.param_set)
    _cp_d::FT = cp_d(bl.param_set)
    _grav::FT = grav(bl.param_set)
    _cv_d::FT = cv_d(bl.param_set)
    _MSLP::FT = MSLP(bl.param_set)

    γ::FT = _cp_d / _cv_d
    δT =
        sinpi(6 * z / (dc.zmax - dc.zmin)) *
        cospi(6 * z / (dc.zmax - dc.zmin)) + rand()
    δw =
        sinpi(6 * z / (dc.zmax - dc.zmin)) *
        cospi(6 * z / (dc.zmax - dc.zmin)) + rand()
    ΔT = _grav / _cv_d * z + δT
    T = dc.T_bot - ΔT
    P = _MSLP * (T / dc.T_bot)^(_grav / _R_d / dc.T_lapse)
    ρ = P / (_R_d * T)

    q_tot = FT(0)
    e_pot = gravitational_potential(bl.orientation, aux)
    ts = TemperatureSHumEquil_given_pressure(bl.param_set, T, P, q_tot)

    ρu, ρv, ρw = FT(0), FT(0), ρ * δw

    e_int = internal_energy(ts)
    e_kin = FT(1 / 2) * δw^2

    ρe_tot = ρ * (e_int + e_pot + e_kin)
    state.ρ = ρ
    state.ρu = SVector(ρu, ρv, ρw)
    state.ρe = ρe_tot
    state.moisture.ρq_tot = FT(0)
    ρχ = zero(FT)
    if z <= 100
        ρχ += FT(0.1) * (cospi(z / 2 / 100))^2
    end
    #state.tracers.ρχ = SVector{1, FT}(ρχ)
end

# Define problem configuration kernel
function config_problem(FT, N, resolution, xmax, ymax, zmax)

    ## Boundary conditions
    T_bot = FT(299)

    _cp_d::FT = cp_d(param_set)
    _grav::FT = grav(param_set)

    T_lapse = FT(_grav / _cp_d)
    T_top = T_bot - T_lapse * zmax

    ntracers = 1
    δ_χ = SVector{ntracers, FT}(1)

    ## Turbulence
    C_smag = FT(0.23)
    data_config = DryRayleighBenardConvectionDataConfig{FT}(
        0,
        0,
        0,
        xmax,
        ymax,
        zmax,
        T_bot,
        T_lapse,
        FT(T_bot - T_lapse * zmax),
    )

<<<<<<< HEAD
    ## Set up the model
    model = AtmosModel{FT}(
        AtmosLESConfigType,
        param_set;
        turbulence = Vreman(C_smag),
        source = (Gravity(),),
	moisture = EquilMoist{FT}(),
=======
    ## Set up the problem
    problem = AtmosProblem(
>>>>>>> 4607e850
        boundarycondition = (
            AtmosBC(
                momentum = Impenetrable(NoSlip()),
                energy = PrescribedTemperature((state, aux, t) -> T_bot),
            ),
            AtmosBC(
                momentum = Impenetrable(NoSlip()),
                energy = PrescribedTemperature((state, aux, t) -> T_top),
            ),
        ),
<<<<<<< HEAD
        #tracers = NTracers{ntracers, FT}(δ_χ),
=======
>>>>>>> 4607e850
        init_state_prognostic = init_problem!,
    )

    ## Set up the model
    model = AtmosModel{FT}(
        AtmosLESConfigType,
        param_set;
        problem = problem,
        turbulence = Vreman(C_smag),
        source = (Gravity(),),
        tracers = NTracers{ntracers, FT}(δ_χ),
        data_config = data_config,
    )

    ## Set up the time-integrator, using a multirate infinitesimal step
    ## method. The option `splitting_type = ClimateMachine.SlowFastSplitting()`
    ## separates fast-slow modes by splitting away the acoustic waves and
    ## treating them via a sub-stepped explicit method.
    #=ode_solver = ClimateMachine.MISSolverType(;
        splitting_type = ClimateMachine.SlowFastSplitting(),
        mis_method = MIS2,
        fast_method = LSRK144NiegemannDiehlBusch,
        nsubsteps = 10,
    )=#
    ode_solver = ClimateMachine.ExplicitSolverType(
        solver_method = LSRK144NiegemannDiehlBusch,
    )
    config = ClimateMachine.AtmosLESConfiguration(
        "DryRayleighBenardConvection",
        N,
        resolution,
        xmax,
        ymax,
        zmax,
        param_set,
        init_problem!,
        solver_type = ode_solver,
        model = model,
	#numerical_flux_first_order = RoeNumericalFlux(),
    )
    return config
end

# Define diagnostics configuration kernel
function config_diagnostics(driver_config)
    interval = "10000steps"
    dgngrp = setup_atmos_default_diagnostics(
        AtmosLESConfigType(),
        interval,
        driver_config.name,
    )
    return ClimateMachine.DiagnosticsConfiguration([dgngrp])
end

# Define main entry point kernel
function main()
    FT = Float64
    ## DG polynomial order
    N = 4
    ## Domain resolution and size
    Δh = FT(10)
    ## Time integrator setup
    t0 = FT(0)
    ## Courant number
    CFLmax = FT(1.0)
    timeend = FT(1000)
    xmax, ymax, zmax = FT(250), FT(250), FT(500)

    @testset "DryRayleighBenardTest" begin
        for Δh in Δh
            Δv = Δh
            resolution = (Δh, Δh, Δv)
            driver_config = config_problem(FT, N, resolution, xmax, ymax, zmax)
            solver_config = ClimateMachine.SolverConfiguration(
                t0,
                timeend,
                driver_config,
                init_on_cpu = true,
                Courant_number = CFLmax,
            )
            dgn_config = config_diagnostics(driver_config)
            ## User defined callbacks (TMAR positivity preserving filter)
            cbtmarfilter = GenericCallbacks.EveryXSimulationSteps(1) do
                Filters.apply!(
                    solver_config.Q,
                    ("moisture.ρq_tot",),
                    solver_config.dg.grid,
                    TMARFilter(),
                )
                nothing
            end
            result = ClimateMachine.invoke!(
                solver_config;
                diagnostics_config = dgn_config,
                user_callbacks = (cbtmarfilter,),
                check_euclidean_distance = true,
            )
            ## result == engf/eng0
            @test isapprox(result, FT(1); atol = 1.5e-2)
        end
    end
end

# Run
main()<|MERGE_RESOLUTION|>--- conflicted
+++ resolved
@@ -134,18 +134,8 @@
         FT(T_bot - T_lapse * zmax),
     )
 
-<<<<<<< HEAD
-    ## Set up the model
-    model = AtmosModel{FT}(
-        AtmosLESConfigType,
-        param_set;
-        turbulence = Vreman(C_smag),
-        source = (Gravity(),),
-	moisture = EquilMoist{FT}(),
-=======
     ## Set up the problem
     problem = AtmosProblem(
->>>>>>> 4607e850
         boundarycondition = (
             AtmosBC(
                 momentum = Impenetrable(NoSlip()),
@@ -156,10 +146,6 @@
                 energy = PrescribedTemperature((state, aux, t) -> T_top),
             ),
         ),
-<<<<<<< HEAD
-        #tracers = NTracers{ntracers, FT}(δ_χ),
-=======
->>>>>>> 4607e850
         init_state_prognostic = init_problem!,
     )
 
