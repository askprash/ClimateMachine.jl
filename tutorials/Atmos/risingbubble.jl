# # [Rising Thermal Bubble](@id EX-RTB-docs)
#
# In this example, we demonstrate the usage of the `ClimateMachine`
# [AtmosModel](@ref AtmosModel-docs) machinery to solve the fluid
# dynamics of a thermal perturbation in a neutrally stratified background state
# defined by its uniform potential temperature. We solve a flow in a
# [`FlatOrientation`](@ref LESConfig) (Box) configuration - this is
# representative of a large-eddy simulation. Several versions of the problem
# setup may be found in literature, but the general idea is to examine the
# vertical ascent of a thermal _bubble_ (we can interpret these as simple
# representation of convective updrafts).
#
# ## Description of experiment
# 1) Dry Rising Bubble (circular potential temperature perturbation)
# 2) Boundaries
#    Top and Bottom boundaries:
#    - `Impenetrable(FreeSlip())` - Top and bottom: no momentum flux, no mass flux through
#      walls.
#    - `Impermeable()` - non-porous walls, i.e. no diffusive fluxes through
#       walls.
#    Lateral boundaries
#    - Laterally periodic
# 3) Domain - 2500m (horizontal) x 2500m (horizontal) x 2500m (vertical)
# 4) Resolution - 50m effective resolution
# 5) Total simulation time - 1000s
# 6) Mesh Aspect Ratio (Effective resolution) 1:1
# 7) Overrides defaults for
#    - CPU Initialisation
#    - Time integrator
#    - Sources
#    - Smagorinsky Coefficient
# 8) Default settings can be found in `src/Driver/<files>.jl`

## !!! note
##     This experiment setup assumes that you have installed the
##     `ClimateMachine` according to the instructions on the landing page.
##     We assume the users' familiarity with the conservative form of the
##     equations of motion for a compressible fluid (see the
##     [AtmosModel](@ref AtmosModel-docs) page).
##
##     The following topics are covered in this example
##     - Package requirements
##     - Defining a `model` subtype for the set of conservation equations
##     - Defining the initial conditions
##     - Applying source terms
##     - Choosing a turbulence model
##     - Adding tracers to the model
##     - Choosing a time-integrator
##     - Choosing diagnostics (output) configurations
##
##     The following topics are not covered in this example
##     - Defining new boundary conditions
##     - Defining new turbulence models
##     - Building new time-integrators
##     - Adding diagnostic variables (beyond a standard pre-defined list of
##       variables)
#
# ## [Loading code](@id Loading-code-rtb)
#
# Before setting up our experiment, we recognize that we need to import some
# pre-defined functions from other packages. Julia allows us to use existing
# modules (variable workspaces), or write our own to do so.  Complete
# documentation for the Julia module system can be found
# [here](https://docs.julialang.org/en/v1/manual/modules/#).

# We need to use the `ClimateMachine` module! This imports all functions
# specific to atmospheric and ocean flow modeling.

using ClimateMachine
ClimateMachine.init(parse_clargs = true)
using ClimateMachine.Atmos
using ClimateMachine.Orientations
using ClimateMachine.ConfigTypes
using ClimateMachine.Diagnostics
using ClimateMachine.GenericCallbacks
using ClimateMachine.ODESolvers
using ClimateMachine.TemperatureProfiles
using ClimateMachine.Thermodynamics
using ClimateMachine.TurbulenceClosures
using ClimateMachine.VariableTemplates

# In ClimateMachine we use `StaticArrays` for our variable arrays.
# We also use the `Test` package to help with unit tests and continuous
# integration systems to design sensible tests for our experiment to ensure new
# / modified blocks of code don't damage the fidelity of the physics. The test
# defined within this experiment is not a unit test for a specific
# subcomponent, but ensures time-integration of the defined problem conditions
# within a reasonable tolerance. Immediately useful macros and functions from
# this include `@test` and `@testset` which will allow us to define the testing
# parameter sets.
using StaticArrays
using Test
using CLIMAParameters
using CLIMAParameters.Atmos.SubgridScale: C_smag
using CLIMAParameters.Planet: R_d, cp_d, cv_d, MSLP, grav
struct EarthParameterSet <: AbstractEarthParameterSet end
const param_set = EarthParameterSet();

# ## [Initial Conditions](@id init)
# This example demonstrates the use of functions defined
# in the [`Thermodynamics`](@ref Thermodynamics-docs) package to
# generate the appropriate initial state for our problem.

## !!! note
##     The following variables are assigned in the initial condition
##     - `state.ρ` = Scalar quantity for initial density profile
##     - `state.ρu`= 3-component vector for initial momentum profile
##     - `state.ρe`= Scalar quantity for initial total-energy profile
##       humidity
##     - `state.tracers.ρχ` = Vector of four tracers (here, for demonstration
##       only; we can interpret these as dye injections for visualization
##       purposes)
function init_risingbubble!(problem, bl, state, aux, (x, y, z), t)
    ## Problem float-type
    FT = eltype(state)

    ## Unpack constant parameters
    R_gas::FT = R_d(bl.param_set)
    c_p::FT = cp_d(bl.param_set)
    c_v::FT = cv_d(bl.param_set)
    p0::FT = MSLP(bl.param_set)
    _grav::FT = grav(bl.param_set)
    γ::FT = c_p / c_v

    ## Define bubble center and background potential temperature
    xc::FT = 5000
    yc::FT = 1000
    zc::FT = 2000
    r = sqrt((x - xc)^2 + (z - zc)^2)
    rc::FT = 2000
    θamplitude::FT = 2

    ## TODO: clean this up, or add convenience function:
    ## This is configured in the reference hydrostatic state
    θ_ref::FT = bl.ref_state.virtual_temperature_profile.T_surface

    ## Add the thermal perturbation:
    Δθ::FT = 0
    if r <= rc
        Δθ = θamplitude * (1.0 - r / rc)
    end

    ## Compute perturbed thermodynamic state:
    θ = θ_ref + Δθ                                      # potential temperature
    π_exner = FT(1) - _grav / (c_p * θ) * z             # exner pressure
    ρ = p0 / (R_gas * θ) * (π_exner)^(c_v / R_gas)      # density
    T = θ * π_exner
    e_int = internal_energy(bl.param_set, T)
    ts = PhaseDry(bl.param_set, e_int, ρ)
    ρu = SVector(FT(0), FT(0), FT(0))                   # momentum
    ## State (prognostic) variable assignment
    e_kin = FT(0)                                       # kinetic energy
    e_pot = gravitational_potential(bl, aux)            # potential energy
    ρe_tot = ρ * total_energy(e_kin, e_pot, ts)         # total energy

    ρχ = FT(0)                                          # tracer

    ## We inject tracers at the initial condition at some specified z coordinates
    if 500 < z <= 550
        ρχ += FT(0.05)
    end

    ## We want 4 tracers
    ntracers = 4

    ## Define 4 tracers, (arbitrary scaling for this demo problem)
    ρχ = SVector{ntracers, FT}(ρχ, ρχ / 2, ρχ / 3, ρχ / 4)

    ## Assign State Variables
    state.ρ = ρ
    state.ρu = ρu
    state.ρe = ρe_tot
    state.moisture.ρq_tot=FT(0)
    #state.tracers.ρχ = ρχ
end

# ## [Model Configuration](@id config-helper)
# We define a configuration function to assist in prescribing the physical
# model. The purpose of this is to populate the
# [`ClimateMachine.AtmosLESConfiguration`](@ref LESConfig) with arguments
# appropriate to the problem being considered.
function config_risingbubble(FT, N, resolution, xmax, ymax, zmax)

    ## Choose an Explicit Single-rate Solver from the existing [ODESolvers](@ref
    ## ODESolvers-docs) options. Apply the outer constructor to define the
    ## `ode_solver`.
    ## The 1D-IMEX method is less appropriate for the problem given the current
    ## mesh aspect ratio (1:1).
    ode_solver = ClimateMachine.ExplicitSolverType(
        solver_method = LSRK144NiegemannDiehlBusch,
    )
    ## If the user prefers a multi-rate explicit time integrator,
    ## the ode_solver above can be replaced with
    ##
    ## `ode_solver = ClimateMachine.MultirateSolverType(
    ##    fast_model = AtmosAcousticGravityLinearModel,
    ##    slow_method = LSRK144NiegemannDiehlBusch,
    ##    fast_method = LSRK144NiegemannDiehlBusch,
    ##    timestep_ratio = 10,
    ## )`
    ## See [ODESolvers](@ref ODESolvers-docs) for all of the available solvers.


    ## Since we want four tracers, we specify this and include the appropriate
    ## diffusivity scaling coefficients (normally these would be physically
    ## informed but for this demonstration we use integers corresponding to the
    ## tracer index identifier)
    ntracers = 4
    δ_χ = SVector{ntracers, FT}(1, 2, 3, 4)
    ## To assemble `AtmosModel` with no tracers, set `tracers = NoTracers()`.

    ## The model coefficient for the turbulence closure is defined via the
    ## [CLIMAParameters
    ## package](https://CliMA.github.io/CLIMAParameters.jl/latest/) A reference
    ## state for the linearisation step is also defined.
    T_surface = FT(300)
    T_min_ref = FT(0)
    T_profile = DryAdiabaticProfile{FT}(param_set, T_surface, T_min_ref)
    ref_state = HydrostaticState(T_profile)

    ## The fun part! Here we assemble the `AtmosModel`.
    ## !!! note
    ##     Docs on model subcomponent options can be found here:
    ##     - [`param_set`](https://CliMA.github.io/CLIMAParameters.jl/latest/)
    ##     - [`turbulence`](@ref Turbulence-Closures-docs)
    ##     - [`source`](@ref atmos-sources)
    ##     - [`tracers`](@ref Tracers-docs)
    ##     - [`init_state`](@ref init)

    _C_smag = FT(C_smag(param_set))
    model = AtmosModel{FT}(
        AtmosLESConfigType,                            # Flow in a box, requires the AtmosLESConfigType
        param_set;                                     # Parameter set corresponding to earth parameters
        init_state_prognostic = init_risingbubble!,    # Apply the initial condition
        ref_state = ref_state,                         # Reference state
        turbulence = SmagorinskyLilly(_C_smag),        # Turbulence closure model
        moisture = EquilMoist{FT}(),#DryModel(),                         # Exclude moisture variables
        source = (Gravity(),),                         # Gravity is the only source term here
<<<<<<< HEAD
        #tracers = NTracers{ntracers, FT}(δ_χ),         # Tracer model with diffusivity coefficients
        ref_state = ref_state,                         # Reference state
        init_state_prognostic = init_risingbubble!,  # Apply the initial condition
=======
        tracers = NTracers{ntracers, FT}(δ_χ),         # Tracer model with diffusivity coefficients
>>>>>>> 4607e850
    )

    ## Finally, we pass a `Problem Name` string, the mesh information, and the
    ## model type to  the [`AtmosLESConfiguration`] object.
    config = ClimateMachine.AtmosLESConfiguration(
        "DryRisingBubble",       # Problem title [String]
        N,                       # Polynomial order [Int]
        resolution,              # (Δx, Δy, Δz) effective resolution [m]
        xmax,                    # Domain maximum size [m]
        ymax,                    # Domain maximum size [m]
        zmax,                    # Domain maximum size [m]
        param_set,               # Parameter set.
        init_risingbubble!,      # Function specifying initial condition
        solver_type = ode_solver,# Time-integrator type
        model = model,# Model type
	numerical_flux_first_order = RoeNumericalFlux(),
    )
    return config
end

## !!! note
##     `Keywords` are used to specify some arguments (see appropriate source
##     files).

# ## [Diagnostics](@id config_diagnostics)
# Here we define the diagnostic configuration specific to this problem.
function config_diagnostics(driver_config)
    interval = "10000steps"
    dgngrp = setup_atmos_default_diagnostics(
        AtmosLESConfigType(),
        interval,
        driver_config.name,
    )
    return ClimateMachine.DiagnosticsConfiguration([dgngrp])
end

function main()
    ## These are essentially arguments passed to the
    ## [`config_risingbubble`](@ref config-helper) function.  For type
    ## consistency we explicitly define the problem floating-precision.
    FT = Float64
    ## We need to specify the polynomial order for the DG discretization,
    ## effective resolution, simulation end-time, the domain bounds, and the
    ## courant-number for the time-integrator. Note how the time-integration
    ## components `solver_config` are distinct from the spatial / model
    ## components in `driver_config`. `init_on_cpu` is a helper keyword argument
    ## that forces problem initialization on CPU (thereby allowing the use of
    ## random seeds, spline interpolants and other special functions at the
    ## initialization step.)
    N = 4
    Δh = FT(125)
    Δv = FT(125)
    resolution = (Δh, Δh, Δv)
    xmax = FT(10000)
    ymax = FT(500)
    zmax = FT(10000)
    t0 = FT(0)
    timeend = FT(1000)

    ## Use up to 20 if ode_solver is the multi-rate LRRK144.
    ## CFL = FT(15)

    ## Use up to 1.7 if ode_solver is the single rate LSRK144.
    CFL = FT(1.7)

    ## Assign configurations so they can be passed to the `invoke!` function
    driver_config = config_risingbubble(FT, N, resolution, xmax, ymax, zmax)
    solver_config = ClimateMachine.SolverConfiguration(
        t0,
        timeend,
        driver_config,
        init_on_cpu = true,
        Courant_number = CFL,
    )
    dgn_config = config_diagnostics(driver_config)

    ## Invoke solver (calls `solve!` function for time-integrator), pass the driver,
    ## solver and diagnostic config information.
    result = ClimateMachine.invoke!(
        solver_config;
        diagnostics_config = dgn_config,
        user_callbacks = (),
        check_euclidean_distance = true,
    )

    # Check that the solution norm is reasonable.
    @test isapprox(result, FT(1); atol = 1.5e-3)
end

# The experiment definition is now complete. Time to run it.

# ## Running the Experiment
# `julia --project /experiments/AtmosLES/risingbubble.jl` will run the
# experiment from the main ClimateMachine.jl directory, with diagnostics output
# at the intervals specified in [`config_diagnostics`](@ref
# config_diagnostics).  You can also prescribe command line arguments (docs
# pending, `Driver.jl`) for simulation update and output specifications.  For
# rapid turnaround, we recommend that you run this experiment on a GPU.

# ## [Output Visualisation](@id output-viz)
## See the `ClimateMachine` [command line arguments](@ref ClimateMachine-args)
## for generating output.
##
## Given VTK output,
## - [VisIt](https://wci.llnl.gov/simulation/computer-codes/visit/)
## - [Paraview](https://wci.llnl.gov/simulation/computer-codes/visit/)
## are two commonly used programs for `.vtu` files.
##
## For NetCDF or JLD2 diagnostics you may use any of the following tools:
## Julia's
## [`NCDatasets`](https://github.com/Alexander-Barth/NCDatasets.jl) and
## [`JLD2`](https://github.com/JuliaIO/JLD2.jl) packages with a suitable
##
## or the known and quick NCDF visualization tool:
## [`ncview`](https://meteora.ucsd.edu/~pierce/ncview_home_page.html)
## plotting program.

#

main()<|MERGE_RESOLUTION|>--- conflicted
+++ resolved
@@ -236,13 +236,7 @@
         turbulence = SmagorinskyLilly(_C_smag),        # Turbulence closure model
         moisture = EquilMoist{FT}(),#DryModel(),                         # Exclude moisture variables
         source = (Gravity(),),                         # Gravity is the only source term here
-<<<<<<< HEAD
-        #tracers = NTracers{ntracers, FT}(δ_χ),         # Tracer model with diffusivity coefficients
-        ref_state = ref_state,                         # Reference state
-        init_state_prognostic = init_risingbubble!,  # Apply the initial condition
-=======
         tracers = NTracers{ntracers, FT}(δ_χ),         # Tracer model with diffusivity coefficients
->>>>>>> 4607e850
     )
 
     ## Finally, we pass a `Problem Name` string, the mesh information, and the
